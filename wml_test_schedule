--- conflicted
+++ resolved
@@ -79,11 +79,8 @@
 0 event_handlers_in_events_6
 0 event_handlers_in_events_7
 0 event_handlers_in_events_8
-<<<<<<< HEAD
 0 filter_vision
-=======
 0 has_ally
->>>>>>> 5a64d43f
 #
 # Pathfinding
 #
