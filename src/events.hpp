/*
   Copyright (C) 2003 - 2016 by David White <dave@whitevine.net>
   Part of the Battle for Wesnoth Project http://www.wesnoth.org/

   This program is free software; you can redistribute it and/or modify
   it under the terms of the GNU General Public License as published by
   the Free Software Foundation; either version 2 of the License, or
   (at your option) any later version.
   This program is distributed in the hope that it will be useful,
   but WITHOUT ANY WARRANTY.

   See the COPYING file for more details.
*/

#ifndef EVENTS_HPP_INCLUDED
#define EVENTS_HPP_INCLUDED

#include <SDL_events.h>
#include <SDL_version.h>
#include <vector>

//our user-defined double-click event type
#define DOUBLE_CLICK_EVENT SDL_USEREVENT
#define TIMER_EVENT (SDL_USEREVENT + 1)
#define HOVER_REMOVE_POPUP_EVENT (SDL_USEREVENT + 2)
#define DRAW_EVENT (SDL_USEREVENT + 3)
#define CLOSE_WINDOW_EVENT (SDL_USEREVENT + 4)
#define SHOW_HELPTIP_EVENT (SDL_USEREVENT + 5)
#define DRAW_ALL_EVENT (SDL_USEREVENT + 6)
#define PRE_DRAW_EVENT (SDL_USEREVENT + 7)
#define POST_DRAW_EVENT (SDL_USEREVENT + 8)

namespace events
{

//any classes that derive from this class will automatically
//receive sdl events through the handle function for their lifetime,
//while the event context they were created in is active.
//
//NOTE: an event_context object must be initialized before a handler object
//can be initialized, and the event_context must be destroyed after
//the handler is destroyed.
class sdl_handler
{
public:
	virtual void handle_event(const SDL_Event& event) = 0;
	virtual void handle_window_event(const SDL_Event& event) = 0;
	virtual void process_event() {}
	virtual void pre_draw() {}
	virtual void draw() {}
	virtual void post_draw() {}

	virtual void volatile_draw() {}
	virtual void volatile_undraw() {}

	virtual bool requires_event_focus(const SDL_Event * = nullptr) const { return false; }

	virtual void process_help_string(int /*mousex*/, int /*mousey*/) {}
	virtual void process_tooltip_string(int /*mousex*/, int /*mousey*/) {}

	virtual void join(); /*joins the current event context*/
	virtual void leave(); /*leave the event context*/

	virtual void join_global(); /*join the global event context*/
	virtual void leave_global(); /*leave the global event context*/

protected:
	sdl_handler(const bool auto_join=true);
	virtual ~sdl_handler();
	virtual std::vector<sdl_handler*> handler_members()
	{
		return std::vector<sdl_handler*>();
	}

private:
	bool has_joined_;
	bool has_joined_global_;
};

void focus_handler(const sdl_handler* ptr);
void cycle_focus();

bool has_focus(const sdl_handler* ptr, const SDL_Event* event);

//event_context objects control the handler objects that SDL events are sent
//to. When an event_context is created, it will become the current event context.
//event_context objects MUST be created in LIFO ordering in relation to each other,
//and in relation to handler objects. That is, all event_context objects should be
//created as automatic/stack variables.
//
//handler objects need not be created as automatic variables (e.g. you could put
//them in a vector) however you must guarantee that handler objects are destroyed
//before their context is destroyed
struct event_context
{
	event_context();
	~event_context();
};

//causes events to be dispatched to all handler objects.
void pump();

//look for resize events and update references to the screen area
void peek_for_resize();

struct pump_info {
	pump_info() : resize_dimensions(), ticks_(0) {}
	std::pair<int,int> resize_dimensions;
<<<<<<< HEAD
	int ticks(unsigned *refresh_counter=NULL, unsigned refresh_rate=1);
private:	int ticks_; //0 if not calculated
=======
	int ticks(unsigned *refresh_counter=nullptr, unsigned refresh_rate=1);
private:
	int ticks_; //0 if not calculated
>>>>>>> 23abf97f
};

class pump_monitor {
//pump_monitors receive notification after an events::pump() occurs
public:
	pump_monitor();
	virtual ~pump_monitor();
	virtual void process(pump_info& info) = 0;
};

void initialise();
void finalize();

void raise_process_event();
void raise_resize_event();
void raise_draw_event();
void raise_draw_all_event();
void raise_volatile_draw_event();
void raise_volatile_draw_all_event();
void raise_volatile_undraw_event();
void raise_help_string_event(int mousex, int mousey);


/**
 * Is the event an input event?
 *
 * @returns                       Whether or not the event is an input event.
 */
bool is_input(const SDL_Event& event);

/** Discards all input events. */
void discard_input();

}

typedef std::vector<events::sdl_handler*> sdl_handler_vector;


#endif<|MERGE_RESOLUTION|>--- conflicted
+++ resolved
@@ -106,14 +106,9 @@
 struct pump_info {
 	pump_info() : resize_dimensions(), ticks_(0) {}
 	std::pair<int,int> resize_dimensions;
-<<<<<<< HEAD
-	int ticks(unsigned *refresh_counter=NULL, unsigned refresh_rate=1);
-private:	int ticks_; //0 if not calculated
-=======
 	int ticks(unsigned *refresh_counter=nullptr, unsigned refresh_rate=1);
 private:
 	int ticks_; //0 if not calculated
->>>>>>> 23abf97f
 };
 
 class pump_monitor {
