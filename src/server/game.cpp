--- conflicted
+++ resolved
@@ -14,15 +14,9 @@
 
 #include "global.hpp"
 
-<<<<<<< HEAD
-#include "../game_config.hpp" // game_config::observer_team_name
-#include "../log.hpp"
-#include "filesystem.hpp"
-=======
 #include "filesystem.hpp"
 #include "game_config.hpp" // game_config::observer_team_name
 #include "log.hpp"
->>>>>>> 0e7f855b
 
 #include "game.hpp"
 #include "player_network.hpp"
@@ -200,7 +194,7 @@
 {
 	std::string list;
 
-	BOOST_FOREACH(const user_vector::value_type& user, users) {
+	for(const user_vector::value_type& user : users) {
 		const PlayerConnections::iterator iter = player_connections_.find(user);
 		if (iter != player_connections_.end()) {
 			if (!list.empty()) list += ", ";
@@ -899,13 +893,13 @@
 	const simple_wml::node::child_list& commands = turn->children("command");
 	simple_wml::node::child_list::const_iterator command;
 	for (command = commands.begin(); command != commands.end(); ++command) {
-		DBG_GAME << "game " << id_ << " recieved ["  << (**command).first_child() << "] from player '" << user->second.name() << "'(" << user->first << ") during turn " << end_turn_ << "\n";
+		DBG_GAME << "game " << id_ << " recieved ["  << (**command).first_child() << "] from player '" << username(user) << "'(" << user << ") during turn " << end_turn_ << "\n";
 		if (!is_legal_command(**command, user)) {
 			LOG_GAME << "ILLEGAL COMMAND in game: " << id_ << " ((("
 				<< simple_wml::node_to_string(**command) << ")))\n";
 			std::stringstream msg;
 			msg << "Removing illegal command '" << (**command).first_child().to_string()
-				<< "' from: " << player_connections_.find(user)->info().name()
+				<< "' from: " << username(user)
 				<< ". Current player is: "
 				<< username(current_player())
 				<< " (" << end_turn_ + 1 << "/" << nsides_ << ").";
