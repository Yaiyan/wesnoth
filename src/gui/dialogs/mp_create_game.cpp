--- conflicted
+++ resolved
@@ -96,22 +96,10 @@
 	list.add_row(item);
 
 	// User maps
-<<<<<<< HEAD
-/*	FIXME implement user maps
-	std::vector<std::string> maps;
-	filesystem::get_files_in_dir(filesystem::get_user_data_dir() + "/editor/maps", &maps, NULL, filesystem::FILE_NAME_ONLY);
-
-	FOREACH(const AUTO& map, maps) {
-		std::map<std::string, t_string> item;
-		item.insert(std::make_pair("label", map));
-		list->add_row(item);
-	}
-*/
-=======
 	/*	FIXME implement user maps
 		std::vector<std::string> maps;
-		get_files_in_dir(get_user_data_dir() + "/editor/maps", &maps, NULL,
-	   FILE_NAME_ONLY);
+		filesystem::get_files_in_dir(filesystem::get_user_data_dir() + "/editor/maps", &maps, NULL,
+	   filesystem::FILE_NAME_ONLY);
 
 		FOREACH(const AUTO& map, maps) {
 			std::map<std::string, t_string> item;
@@ -119,7 +107,6 @@
 			list->add_row(item);
 		}
 	*/
->>>>>>> a29ba939
 
 	// Standard maps
 	int i = 0;
