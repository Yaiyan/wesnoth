--- conflicted
+++ resolved
@@ -219,13 +219,8 @@
 	}
 	map_info = era;
 
-<<<<<<< HEAD
-	if (map_data.empty()) {
+	if(map_data.empty()) {
 		map_data = filesystem::read_map(game["mp_scenario"]);
-=======
-	if(map_data.empty()) {
-		map_data = read_map(game["mp_scenario"]);
->>>>>>> a29ba939
 	}
 
 	if(map_data.empty()) {
