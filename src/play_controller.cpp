--- conflicted
+++ resolved
@@ -269,13 +269,7 @@
 		menu_handler_.set_gui(gui_.get());
 		resources::screen = gui_.get();
 
-<<<<<<< HEAD
-	join();
-
-	LOG_NG << "done initializing display... " << (SDL_GetTicks() - ticks()) << std::endl;
-=======
 		LOG_NG << "done initializing display... " << (SDL_GetTicks() - ticks()) << std::endl;
->>>>>>> 23abf97f
 
 		LOG_NG << "building gamestate to gui and whiteboard... " << (SDL_GetTicks() - ticks()) << std::endl;
 		// This *needs* to be created before the show_intro and show_map_scene
