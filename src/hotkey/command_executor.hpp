--- conflicted
+++ resolved
@@ -175,13 +175,10 @@
 	basic_handler(command_executor* exec);
 
 	void handle_event(const SDL_Event& event);
-<<<<<<< HEAD
 #if SDL_VERSION_ATLEAST(2, 0, 0)
 	void handle_window_event(const SDL_Event&) {}
 #endif
 
-=======
->>>>>>> 8952ca05
 private:
 	command_executor* exec_;
 };
