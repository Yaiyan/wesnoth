/*
   Copyright (C) 2003 - 2014 by Jörg Hinrichs, refactored from various
   places formerly created by David White <dave@whitevine.net>
   Part of the Battle for Wesnoth Project http://www.wesnoth.org/

   This program is free software; you can redistribute it and/or modify
   it under the terms of the GNU General Public License as published by
   the Free Software Foundation; either version 2 of the License, or
   (at your option) any later version.
   This program is distributed in the hope that it will be useful,
   but WITHOUT ANY WARRANTY.

   See the COPYING file for more details.
*/

#include <boost/assign/list_of.hpp>
#include <boost/iostreams/filter/gzip.hpp>

#include "savegame.hpp"

#include "dialogs.hpp" //FIXME: get rid of this as soon as the two remaining dialogs are moved to gui2
#include "format_time_summary.hpp"
#include "formula_string_utils.hpp"
#include "game_display.hpp"
#include "game_end_exceptions.hpp"
#include "game_preferences.hpp"
#include "gettext.hpp"
#include "gui/dialogs/game_load.hpp"
#include "gui/dialogs/game_save.hpp"
#include "gui/dialogs/message.hpp"
#include "gui/dialogs/campaign_difficulty.hpp"
#include "gui/dialogs/transient_message.hpp"
#include "gui/widgets/settings.hpp"
#include "gui/widgets/window.hpp"
#include "log.hpp"
#include "map.hpp"
#include "map_label.hpp"
#include "persist_manager.hpp"
#include "replay.hpp"
#include "resources.hpp"
#include "serialization/binary_or_text.hpp"
#include "serialization/parser.hpp"
#include "statistics.hpp"
//#include "unit.hpp"
#include "unit_id.hpp"
#include "version.hpp"

#include <boost/foreach.hpp>

static lg::log_domain log_engine("engine");
#define LOG_SAVE LOG_STREAM(info, log_engine)
#define ERR_SAVE LOG_STREAM(err, log_engine)

static lg::log_domain log_enginerefac("enginerefac");
#define LOG_RG LOG_STREAM(info, log_enginerefac)

#ifdef _WIN32
	#ifdef INADDR_ANY
		#undef INADDR_ANY
	#endif
	#ifdef INADDR_BROADCAST
		#undef INADDR_BROADCAST
	#endif
	#ifdef INADDR_NONE
		#undef INADDR_NONE
	#endif

	#include <windows.h>

	/**
	 * conv_ansi_utf8()
	 *   - Convert a string between ANSI encoding (for Windows filename) and UTF-8
	 *  string &name
	 *     - filename to be converted
	 *  bool a2u
	 *     - if true, convert the string from ANSI to UTF-8.
	 *     - if false, reverse. (convert it from UTF-8 to ANSI)
	 */
	void conv_ansi_utf8(std::string &name, bool a2u) {
		int wlen = MultiByteToWideChar(a2u ? CP_ACP : CP_UTF8, 0,
									   name.c_str(), -1, NULL, 0);
		if (wlen == 0) return;
		WCHAR *wc = new WCHAR[wlen];
		if (wc == NULL) return;
		if (MultiByteToWideChar(a2u ? CP_ACP : CP_UTF8, 0, name.c_str(), -1,
								wc, wlen) == 0) {
			delete [] wc;
			return;
		}
		int alen = WideCharToMultiByte(!a2u ? CP_ACP : CP_UTF8, 0, wc, wlen,
									   NULL, 0, NULL, NULL);
		if (alen == 0) {
			delete [] wc;
			return;
		}
		CHAR *ac = new CHAR[alen];
		if (ac == NULL) {
			delete [] wc;
			return;
		}
		WideCharToMultiByte(!a2u ? CP_ACP : CP_UTF8, 0, wc, wlen,
							ac, alen, NULL, NULL);
		delete [] wc;
		if (ac == NULL) {
			return;
		}
		name = ac;
		delete [] ac;

		return;
	}

	void replace_underbar2space(std::string &name) {
		LOG_SAVE << "conv(A2U)-from:[" << name << "]" << std::endl;
		conv_ansi_utf8(name, true);
		LOG_SAVE << "conv(A2U)-to:[" << name << "]" << std::endl;
		LOG_SAVE << "replace_underbar2space-from:[" << name << "]" << std::endl;
		std::replace(name.begin(), name.end(), '_', ' ');
		LOG_SAVE << "replace_underbar2space-to:[" << name << "]" << std::endl;
	}

	void replace_space2underbar(std::string &name) {
		LOG_SAVE << "conv(U2A)-from:[" << name << "]" << std::endl;
		conv_ansi_utf8(name, false);
		LOG_SAVE << "conv(U2A)-to:[" << name << "]" << std::endl;
		LOG_SAVE << "replace_space2underbar-from:[" << name << "]" << std::endl;
		std::replace(name.begin(), name.end(), ' ', '_');
		LOG_SAVE << "replace_space2underbar-to:[" << name << "]" << std::endl;
	}
#else /* ! _WIN32 */
	void replace_underbar2space(std::string &name) {
		std::replace(name.begin(),name.end(),'_',' ');
	}
	void replace_space2underbar(std::string &name) {
		std::replace(name.begin(),name.end(),' ','_');
	}
#endif /* _WIN32 */

namespace savegame {

class save_index_class
{
public:
	void rebuild(const std::string& name) {
		std::string filename = name;
		replace_space2underbar(filename);
		time_t modified = filesystem::file_modified_time(filesystem::get_saves_dir() + "/" + filename);
		rebuild(name, modified);
	}
	void rebuild(const std::string& name, const time_t& modified) {
		log_scope("load_summary_from_file");
		config& summary = data(name);
		try {
			config full;
			std::string dummy;
			read_save_file(name, full, &dummy);
			::extract_summary_from_config(full, summary);
		} catch(game::load_game_failed&) {
			summary["corrupt"] = true;
		}
		summary["mod_time"] = str_cast(static_cast<int>(modified));
		write_save_index();
	}
	void remove(const std::string& name) {
		config& root = data();
		root.remove_attribute(name);
		write_save_index();
	}
	void set_modified(const std::string& name, const time_t& modified) {
		modified_[name] = modified;
	}
	config& get(const std::string& name) {
		config& result = data(name);
		time_t m = modified_[name];
		config::attribute_value& mod_time = result["mod_time"];
		if (mod_time.empty() || static_cast<time_t>(mod_time.to_int()) != m) {
			rebuild(name, m);
		}
		return result;
	}
public:
	void write_save_index() {
		log_scope("write_save_index()");
		try {
<<<<<<< HEAD
			filesystem::scoped_ostream stream = filesystem::ostream_file(filesystem::get_save_index_file());
			if (preferences::compress_saves()) {
			  write_gz(*stream, data());
=======
			scoped_ostream stream = ostream_file(get_save_index_file());
			if (preferences::save_compression_format() != compression::NONE) {
				// TODO: maybe allow writing this using bz2 too?
				write_gz(*stream, data());
>>>>>>> a29ba939
			} else {
				write(*stream, data());
			}
		} catch(filesystem::io_exception& e) {
			ERR_SAVE << "error writing to save index file: '" << e.what() << "'\n";
		}
	}

public:
	save_index_class()
		: loaded_(false)
		, data_()
		, modified_()
   {
   }
private:
	config& data(const std::string& name) {
		config& cfg = data();
		if (config& sv = cfg.find_child("save", "save", name)) {
			return sv;
		}

		config& res = cfg.add_child("save");
		res["save"] = name;
		return res;
	}
	config& data() {
		if(loaded_ == false) {
			try {
				filesystem::scoped_istream stream = filesystem::istream_file(filesystem::get_save_index_file());
				try {
					read_gz(data_, *stream);
				} catch (boost::iostreams::gzip_error&) {
					stream->seekg(0);
					read(data_, *stream);
				}
			} catch(filesystem::io_exception& e) {
				ERR_SAVE << "error reading save index: '" << e.what() << "'\n";
			} catch(config::error&) {
				ERR_SAVE << "error parsing save index config file\n";
				data_.clear();
			}
			loaded_ = true;
		}
		return data_;
	}
private:
	bool loaded_;
	config data_;
	std::map< std::string, time_t > modified_;
} save_index_manager;

class filename_filter {
public:
	filename_filter(const std::string& filter) : filter_(filter) {
	}
	bool operator()(const std::string& filename) const {
		return filename.end() == std::search(filename.begin(), filename.end(),
						     filter_.begin(), filter_.end());
	}
private:
	std::string filter_;
};

class create_save_info {
public:
	create_save_info(const std::string* d = NULL) : dir(d ? *d : filesystem::get_saves_dir()) {
	}
	save_info operator()(const std::string& filename) const {
		std::string name = filename;
		replace_underbar2space(name);
		time_t modified = filesystem::file_modified_time(dir + "/" + filename);
		save_index_manager.set_modified(name, modified);
		return save_info(name, modified);
	}
	const std::string dir;
};

/** Get a list of available saves. */
std::vector<save_info> get_saves_list(const std::string* dir, const std::string* filter)
{
	create_save_info creator(dir);

	std::vector<std::string> filenames;
	filesystem::get_files_in_dir(creator.dir,&filenames);

	if (filter) {
		filenames.erase(std::remove_if(filenames.begin(), filenames.end(),
                                               filename_filter(*filter)),
                                filenames.end());
	}

	std::vector<save_info> result;
	std::transform(filenames.begin(), filenames.end(),
		       std::back_inserter(result), creator);
	std::sort(result.begin(),result.end(),save_info_less_time());
	return result;
}


const config& save_info::summary() const {
	return save_index_manager.get(name());
}

std::string save_info::format_time_local() const
{
	char time_buf[256] = {0};
	tm* tm_l = localtime(&modified());
	if (tm_l) {
		const size_t res = strftime(time_buf,sizeof(time_buf),
			(preferences::use_twelve_hour_clock_format() ? _("%a %b %d %I:%M %p %Y") : _("%a %b %d %H:%M %Y")),
			tm_l);
		if(res == 0) {
			time_buf[0] = 0;
		}
	} else {
		LOG_SAVE << "localtime() returned null for time " << this->modified() << ", save " << name();
	}

	return time_buf;
}

std::string save_info::format_time_summary() const
{
	time_t t = modified();
	return util::format_time_summary(t);
}

bool save_info_less_time::operator() (const save_info& a, const save_info& b) const {
	if (a.modified() > b.modified()) {
		return true;
	} else if (a.modified() < b.modified()) {
		return false;
		// Special funky case; for files created in the same second,
		// a replay file sorts less than a non-replay file.  Prevents
		// a timing-dependent bug where it may look like, at the end
		// of a scenario, the replay and the autosave for the next
		// scenario are displayed in the wrong order.
	} else if (a.name().find(_(" replay"))==std::string::npos && b.name().find(_(" replay"))!=std::string::npos) {
		return true;
	} else if (a.name().find(_(" replay"))!=std::string::npos && b.name().find(_(" replay"))==std::string::npos) {
		return false;
	} else {
		return  a.name() > b.name();
	}
}

static std::istream* find_save_file(const std::string &name, const std::string &alt_name, const std::vector<std::string> &suffixes) {
	BOOST_FOREACH(const std::string &suf, suffixes) {
		std::istream *file_stream = filesystem::istream_file(filesystem::get_saves_dir() + "/" + name + suf);
		if (file_stream->fail()) {
			delete file_stream;
			file_stream = filesystem::istream_file(filesystem::get_saves_dir() + "/" + alt_name + suf);
		}
		if (!file_stream->fail())
			return file_stream;
		else
			delete file_stream;
	}
	LOG_SAVE << "Could not open supplied filename '" << name << "'\n";
	throw game::load_game_failed();
}

void read_save_file(const std::string& name, config& cfg, std::string* error_log)
{
	std::string modified_name = name;
	replace_space2underbar(modified_name);

	static const std::vector<std::string> suffixes = boost::assign::list_of("")(".gz")(".bz2");
	filesystem::scoped_istream file_stream = find_save_file(modified_name, name, suffixes);

	cfg.clear();
	try{
		/*
		 * Test the modified name, since it might use a .gz
		 * file even when not requested.
		 */
		if(filesystem::is_gzip_file(modified_name)) {
			read_gz(cfg, *file_stream);
		} else if(filesystem::is_bzip2_file(modified_name)) {
			read_bz2(cfg, *file_stream);
		} else {
			read(cfg, *file_stream);
		}
	} catch(const std::ios_base::failure& e) {
		LOG_SAVE << e.what();
		if(error_log) {
			*error_log += e.what();
		}
		throw game::load_game_failed();
	} catch(const config::error &err) {
		LOG_SAVE << err.message;
		if(error_log) {
			*error_log += err.message;
		}
		throw game::load_game_failed();
	}

	if(cfg.empty()) {
		LOG_SAVE << "Could not parse file data into config\n";
		throw game::load_game_failed();
	}
}

bool save_game_exists(const std::string& name, compression::format compressed)
{
	std::string fname = name;
	replace_space2underbar(fname);

	fname += compression::format_extension(compressed);

	return filesystem::file_exists(filesystem::get_saves_dir() + "/" + fname);
}

void clean_saves(const std::string& label)
{
	std::vector<save_info> games = get_saves_list();
	std::string prefix = label + "-" + _("Auto-Save");
	LOG_SAVE << "Cleaning saves with prefix '" << prefix << "'\n";
	for (std::vector<save_info>::iterator i = games.begin(); i != games.end(); ++i) {
		if (i->name().compare(0, prefix.length(), prefix) == 0) {
			LOG_SAVE << "Deleting savegame '" << i->name() << "'\n";
			delete_game(i->name());
		}
	}
}

void remove_old_auto_saves(const int autosavemax, const int infinite_auto_saves)
{
	const std::string auto_save = _("Auto-Save");
	int countdown = autosavemax;
	if (countdown == infinite_auto_saves)
		return;

	std::vector<save_info> games = get_saves_list(NULL, &auto_save);
	for (std::vector<save_info>::iterator i = games.begin(); i != games.end(); ++i) {
		if (countdown-- <= 0) {
			LOG_SAVE << "Deleting savegame '" << i->name() << "'\n";
			delete_game(i->name());
		}
	}
}

void delete_game(const std::string& name)
{
	std::string modified_name = name;
	replace_space2underbar(modified_name);

	filesystem::delete_file(filesystem::get_saves_dir() + "/" + name);
	filesystem::delete_file(filesystem::get_saves_dir() + "/" + modified_name);

	save_index_manager.remove(name);
}

loadgame::loadgame(display& gui, const config& game_config, game_state& gamestate)
	: game_config_(game_config)
	, gui_(gui)
	, gamestate_(gamestate)
	, filename_()
	, difficulty_()
	, load_config_()
	, show_replay_(false)
	, cancel_orders_(false)
	, select_difficulty_(false)
{}

void loadgame::show_dialog(bool show_replay, bool cancel_orders)
{
	//FIXME: Integrate the load_game dialog into this class
	//something to watch for the curious, but not yet ready to go
	if (gui2::new_widgets){
		gui2::tgame_load load_dialog(game_config_);
		load_dialog.show(gui_.video());

		if (load_dialog.get_retval() == gui2::twindow::OK) {
			select_difficulty_ = load_dialog.change_difficulty();

			filename_ = load_dialog.filename();
			show_replay_ = load_dialog.show_replay();
			cancel_orders_ = load_dialog.cancel_orders();
		}
	} else {
		bool show_replay_dialog = show_replay;
		bool cancel_orders_dialog = cancel_orders;
		filename_ = dialogs::load_game_dialog(gui_, game_config_, &select_difficulty_, &show_replay_dialog, &cancel_orders_dialog);
		show_replay_ = show_replay_dialog;
		cancel_orders_ = cancel_orders_dialog;
	}
}

void loadgame::show_difficulty_dialog()
{
	create_save_info creator;
	save_info info = creator(filename_);
	const config& cfg_summary = info.summary();

	if ( cfg_summary["corrupt"].to_bool() || (cfg_summary["replay"].to_bool() && !cfg_summary["snapshot"].to_bool(true))
		|| (!cfg_summary["turn"].empty()) )
		return;

	const config::const_child_itors &campaigns = game_config_.child_range("campaign");
	std::vector<std::string> difficulty_descriptions;
	std::vector<std::string> difficulties;
	BOOST_FOREACH(const config &campaign, campaigns)
	{
		if (campaign["id"] == cfg_summary["campaign"]) {
			difficulty_descriptions = utils::split(campaign["difficulty_descriptions"], ';');
			difficulties = utils::split(campaign["difficulties"], ',');

			break;
		}
	}

	if (difficulty_descriptions.empty())
		return;

#if 0
	int default_difficulty = -1;
	for (size_t i = 0; i < difficulties.size(); i++) {
		if (difficulties[i] == cfg_summary["difficulty"]) {
			default_difficulty = i;
			break;
		}
	}
#endif

	gui2::tcampaign_difficulty difficulty_dlg(difficulty_descriptions);
	difficulty_dlg.show(gui_.video());

	if (difficulty_dlg.get_retval() != gui2::twindow::OK) {
		throw load_game_cancelled_exception();
	}

	difficulty_ = difficulties[difficulty_dlg.selected_index()];
}


void loadgame::load_game()
{
	show_dialog(false, false);

	if(filename_ != "")
		throw game::load_game_exception(filename_, show_replay_, cancel_orders_, select_difficulty_, difficulty_);
}

void loadgame::load_game(
		  const std::string& filename
		, const bool show_replay
		, const bool cancel_orders
		, const bool select_difficulty
		, const std::string& difficulty)
{
	filename_ = filename;
	difficulty_ = difficulty;
	select_difficulty_ = select_difficulty;

	if (filename_.empty()){
		show_dialog(show_replay, cancel_orders);
	}
	else{
		show_replay_ = show_replay;
		cancel_orders_ = cancel_orders;
	}

	if (filename_.empty())
		throw load_game_cancelled_exception();

	if (select_difficulty_)
		show_difficulty_dialog();

	std::string error_log;
	read_save_file(filename_, load_config_, &error_log);

	convert_old_saves(load_config_);

	if(!error_log.empty()) {
        try {
		    gui2::show_error_message(gui_.video(),
				    _("Warning: The file you have tried to load is corrupt. Loading anyway.\n") +
				    error_log);
        } catch (utf8::invalid_utf8_exception&) {
		    gui2::show_error_message(gui_.video(),
				    _("Warning: The file you have tried to load is corrupt. Loading anyway.\n") +
                    std::string("(UTF-8 ERROR)"));
        }
	}

	if (!difficulty_.empty()){
		if ( config & carryover = load_config_.child("carryover_sides_start") )
			carryover["difficulty"] = difficulty_;
	}

	gamestate_.classification().campaign_define = load_config_["campaign_define"].str();
	gamestate_.classification().campaign_type = load_config_["campaign_type"].str();
	gamestate_.classification().campaign_xtra_defines = utils::split(load_config_["campaign_extra_defines"]);
	gamestate_.classification().version = load_config_["version"].str();
	std::string load_config_difficulty =
		load_config_.child("carryover_sides_start")["difficulty"];
	gamestate_.classification().difficulty = load_config_difficulty;

	check_version_compatibility();

}

void loadgame::check_version_compatibility()
{
	if (gamestate_.classification().version == game_config::version) {
		return;
	}

	const version_info save_version = gamestate_.classification().version;
	const version_info &wesnoth_version = game_config::wesnoth_version;
	// If the version isn't good, it probably isn't a compatible stable one,
	// and the following comparisons would throw.
	if (!save_version.good()) {
		const std::string message = _("The save has corrupt version information ($version_number|) and cannot be loaded.");
		utils::string_map symbols;
		symbols["version_number"] = gamestate_.classification().version;
		gui2::show_error_message(gui_.video(), utils::interpolate_variables_into_string(message, &symbols));
		throw load_game_cancelled_exception();
	}

	// Even minor version numbers indicate stable releases which are
	// compatible with each other.
	if (wesnoth_version.minor_version() % 2 == 0 &&
	    wesnoth_version.major_version() == save_version.major_version() &&
	    wesnoth_version.minor_version() == save_version.minor_version())
	{
		return;
	}

	// Do not load if too old. If either the savegame or the current
	// game has the version 'test', load. This 'test' version is never
	// supposed to occur, except when Soliton is testing MP servers.
	if (save_version < game_config::min_savegame_version &&
	    save_version != game_config::test_version &&
	    wesnoth_version != game_config::test_version)
	{
		const std::string message = _("This save is from an old, unsupported version ($version_number|) and cannot be loaded.");
		utils::string_map symbols;
		symbols["version_number"] = save_version.str();
		gui2::show_error_message(gui_.video(), utils::interpolate_variables_into_string(message, &symbols));
		throw load_game_cancelled_exception();
	}

	int res = gui2::twindow::OK;
	if(preferences::confirm_load_save_from_different_version()) {
		const std::string message = _("This save is from a different version of the game ($version_number|). Do you wish to try to load it?");
		utils::string_map symbols;
		symbols["version_number"] = save_version.str();
		res = gui2::show_message(gui_.video(), _("Load Game"), utils::interpolate_variables_into_string(message, &symbols),
			gui2::tmessage::yes_no_buttons);
	}

	if(res == gui2::twindow::CANCEL) {
		throw load_game_cancelled_exception();
	}
}

void loadgame::set_gamestate()
{
	gamestate_ = game_state(load_config_, show_replay_);

	// Get the status of the random in the snapshot.
	// For a replay we need to restore the start only, the replaying gets at
	// proper location.
	// For normal loading also restore the call count.
	int seed = load_config_["random_seed"].to_int(42);
	if(seed == 42){
		config cfg = load_config_.child_or_empty("carryover_sides_start");
		seed = cfg["random_seed"].to_int(42);
	}
	unsigned calls = show_replay_ ? 0 : gamestate_.snapshot["random_calls"].to_int();
	carryover_info sides(gamestate_.carryover_sides_start);
	sides.rng().seed_random(seed, calls);
	gamestate_.carryover_sides_start = sides.to_config();
}

void loadgame::load_multiplayer_game()
{
	show_dialog(false, false);

	if (filename_.empty())
		throw load_game_cancelled_exception();

	std::string error_log;
	{
		cursor::setter cur(cursor::WAIT);
		log_scope("load_game");

		read_save_file(filename_, load_config_, &error_log);
		copy_era(load_config_);

		gamestate_ = game_state(load_config_);
	}

	if(!error_log.empty()) {
		gui2::show_error_message(gui_.video(),
				_("The file you have tried to load is corrupt: '") +
				error_log);
		throw load_game_cancelled_exception();
	}

	if(gamestate_.classification().campaign_type != "multiplayer") {
		gui2::show_transient_error_message(gui_.video(), _("This is not a multiplayer save."));
		throw load_game_cancelled_exception();
	}

	check_version_compatibility();
}

void loadgame::fill_mplevel_config(config& level){
	gamestate_.mp_settings().saved_game = true;

	// If we have a start of scenario MP campaign scenario the snapshot
	// is empty the starting position contains the wanted info.
	const config& start_data = !gamestate_.snapshot.empty() ? gamestate_.snapshot : gamestate_.replay_start();

	level.add_child("map", start_data.child_or_empty("map"));
	level["id"] = start_data["id"];
	level["name"] = start_data["name"];
	level["completion"] = start_data["completion"];
	level["next_underlying_unit_id"] = start_data["next_underlying_unit_id"];
	// Probably not needed.
	level["turn"] = start_data["turn_at"];
	level["turn_at"] = start_data["turn_at"];

	level.add_child("multiplayer", gamestate_.mp_settings().to_config());

	//Start-of-scenario save
	if(gamestate_.snapshot.empty()){
		//For a start-of-scenario-save, write the data to the starting_pos and not the snapshot, since
		//there should only be snapshots for midgame reloads
		if (config &c = level.child("replay_start")) {
			c.merge_with(start_data);
		} else {
			level.add_child("replay_start") = start_data;
		}
		level.add_child("snapshot") = config();
	} else {
		level.add_child("snapshot") = start_data;
		level.add_child("replay_start") = gamestate_.replay_start();
	}
	level["random_seed"] = start_data["random_seed"];
	level["random_calls"] = start_data["random_calls"];

	// Adds the replay data, and the replay start, to the level,
	// so clients can receive it.
	level.add_child("replay") = gamestate_.replay_data;
	level.add_child("statistics") = statistics::write_stats();
}

void loadgame::copy_era(config &cfg)
{
	const config &replay_start = cfg.child("replay_start");
	if (!replay_start) return;

	const config &era = replay_start.child("era");
	if (!era) return;

	config &snapshot = cfg.child("snapshot");
	if (!snapshot) return;

	snapshot.add_child("era", era);
}

savegame::savegame(game_state& gamestate, const compression::format compress_saves, const std::string& title)
	: gamestate_(gamestate)
	, snapshot_()
	, filename_()
	, title_(title)
	, error_message_(_("The game could not be saved: "))
	, show_confirmation_(false)
	, compress_saves_(compress_saves)
{}

bool savegame::save_game_automatic(CVideo& video, bool ask_for_overwrite, const std::string& filename)
{
	if (filename == "")
		create_filename();
	else
		filename_ = filename;

	if (ask_for_overwrite){
		if (!check_overwrite(video)) {
			return save_game_interactive(video, "", gui::OK_CANCEL);
		}
	}

	return save_game(&video);
}

bool savegame::save_game_interactive(CVideo& video, const std::string& message,
									 gui::DIALOG_TYPE dialog_type)
{
	show_confirmation_ = true;
	create_filename();

	int res = gui2::twindow::OK;
	bool exit = true;

	do{
		try{
			res = show_save_dialog(video, message, dialog_type);
			exit = true;

			if (res == gui2::twindow::OK){
				exit = check_overwrite(video);
			}
		}
		catch (illegal_filename_exception){
			exit = false;
		}
	}
	while (!exit);

	if (res == 2) //Quit game
		throw end_level_exception(QUIT);

	if (res != gui2::twindow::OK)
		return false;

	return save_game(&video);
}

int savegame::show_save_dialog(CVideo& video, const std::string& message, const gui::DIALOG_TYPE dialog_type)
{
	int res = 0;

	std::string filename = filename_;

	if (dialog_type == gui::OK_CANCEL){
		gui2::tgame_save dlg(filename, title_);
		dlg.show(video);
		res = dlg.get_retval();
	}
	else if (dialog_type == gui::YES_NO){
		gui2::tgame_save_message dlg(filename, title_, message);
		dlg.show(video);
		res = dlg.get_retval();
	}

	check_filename(filename, video);
	set_filename(filename);

	return res;
}

bool savegame::check_overwrite(CVideo& video)
{
	std::string filename = filename_;
	if (save_game_exists(filename, compress_saves_)) {
		std::stringstream message;
		message << _("Save already exists. Do you want to overwrite it?") << "\n" << _("Name: ") << filename;
		int retval = gui2::show_message(video, _("Overwrite?"), message.str(), gui2::tmessage::yes_no_buttons);
		return retval == gui2::twindow::OK;
	} else {
		return true;
	}
}

void savegame::check_filename(const std::string& filename, CVideo& video)
{
	if (filesystem::is_compressed_file(filename)) {
		gui2::show_error_message(video, _("Save names should not end on '.gz' or '.bz2'. "
			"Please remove the extension."));
		throw illegal_filename_exception();
	}
}

bool savegame::is_illegal_file_char(char c)
{
	return c == '/' || c == '\\' || c == ':'
#ifdef _WIN32
	|| c == '?' || c == '|' || c == '<' || c == '>' || c == '*' || c == '"'
#endif
	;
}

void savegame::set_filename(std::string filename)
{
	filename.erase(std::remove_if(filename.begin(), filename.end(),
	            is_illegal_file_char), filename.end());
	filename_ = filename;
}

void savegame::before_save()
{
	gamestate_.replay_data = recorder.get_replay_data();
}

bool savegame::save_game(CVideo* video, const std::string& filename)
{
	static std::string parent, grandparent;

	try {
		Uint32 start, end;
		start = SDL_GetTicks();

		if (filename_ == "")
			filename_ = filename;

		before_save();

		// The magic moment that does save threading; after
		// each save, the filename of the save file becomes
		// the parent for the next. *Unless* the parent file
		// has the same name as the savefile, in which case we
		// use the grandparent name. When user loads a savegame,
		// we load its correct parent link along with it.
		if (filename_ == parent) {
			gamestate_.classification().parent = grandparent;
		} else {
			gamestate_.classification().parent = parent;
		}
		LOG_SAVE << "Setting parent of '" << filename_<< "' to " << gamestate_.classification().parent << "\n";

		write_game_to_disk(filename_);
		if (resources::persist != NULL) {
			resources::persist->end_transaction();
			resources::persist ->start_transaction();
		}

		grandparent = parent;
		parent = filename_;

		end = SDL_GetTicks();
		LOG_SAVE << "Milliseconds to save " << filename_ << ": " << end - start << "\n";

		if (video != NULL && show_confirmation_)
			gui2::show_transient_message(*video, _("Saved"), _("The game has been saved."));
		return true;
	} catch(game::save_game_failed& e) {
		ERR_SAVE << error_message_ << e.message;
		if (video != NULL){
			gui2::show_error_message(*video, error_message_ + e.message);
			//do not bother retrying, since the user can just try to save the game again
			//maybe show a yes-no dialog for "disable autosaves now"?
		}

		return false;
	};
}

void savegame::write_game_to_disk(const std::string& filename)
{
	LOG_SAVE << "savegame::save_game";

	filename_ = filename;
	filename_ += compression::format_extension(compress_saves_);

	std::stringstream ss;
	{
		config_writer out(ss, compress_saves_);
		write_game(out);
		finish_save_game(out);
	}
	filesystem::scoped_ostream os(open_save_game(filename_));
	(*os) << ss.str();

	if (!os->good()) {
		throw game::save_game_failed(_("Could not write to file"));
	}
}

void savegame::write_game(config_writer &out)
{
	log_scope("write_game");

	out.write_key_val("version", game_config::version);
	out.write_key_val("next_underlying_unit_id", lexical_cast<std::string>(n_unit::id_manager::instance().get_save_id()));

	gamestate_.write_config(out);
	out.open_child("statistics");
	statistics::write_stats(out);
	out.close_child("statistics");
}

void savegame::finish_save_game(const config_writer &out)
{
	try {
		if(!out.good()) {
			throw game::save_game_failed(_("Could not write to file"));
		}
		save_index_manager.remove(gamestate_.classification().label);
	} catch(filesystem::io_exception& e) {
		throw game::save_game_failed(e.what());
	}
}

// Throws game::save_game_failed
filesystem::scoped_ostream savegame::open_save_game(const std::string &label)
{
	std::string name = label;
	replace_space2underbar(name);

	try {
		return filesystem::scoped_ostream(filesystem::ostream_file(filesystem::get_saves_dir() + "/" + name));
	} catch(filesystem::io_exception& e) {
		throw game::save_game_failed(e.what());
	}
}

scenariostart_savegame::scenariostart_savegame(game_state &gamestate, const compression::format compress_saves)
	: savegame(gamestate, compress_saves)
{
	set_filename(gamestate.classification().label);
}

void scenariostart_savegame::write_game(config_writer &out){
	savegame::write_game(out);

	out.write_child("carryover_sides_start", gamestate().carryover_sides_start);
}

replay_savegame::replay_savegame(game_state &gamestate, const compression::format compress_saves)
	: savegame(gamestate, compress_saves, _("Save Replay"))
{}

void replay_savegame::create_filename()
{
	std::stringstream stream;

	const std::string ellipsed_name = font::make_text_ellipsis(gamestate().classification().label,
			font::SIZE_NORMAL, 200);
	stream << ellipsed_name << " " << _("replay");

	set_filename(stream.str());
}

void replay_savegame::write_game(config_writer &out) {
	savegame::write_game(out);

	out.write_child("carryover_sides_start", gamestate().carryover_sides_start);
	out.write_child("carryover_sides", gamestate().carryover_sides);
	out.write_child("replay_start", gamestate().replay_start());
	out.write_child("replay", gamestate().replay_data);
}

autosave_savegame::autosave_savegame(game_state &gamestate,
					game_display& gui, const config& snapshot_cfg, const compression::format compress_saves)
	: ingame_savegame(gamestate, gui, snapshot_cfg, compress_saves)
{
	set_error_message(_("Could not auto save the game. Please save the game manually."));
}

void autosave_savegame::autosave(const bool disable_autosave, const int autosave_max, const int infinite_autosaves)
{
	if(disable_autosave)
		return;

	save_game_automatic(gui_.video());

	remove_old_auto_saves(autosave_max, infinite_autosaves);
}

void autosave_savegame::create_filename()
{
	std::string filename;
	if (gamestate().classification().label.empty())
		filename = _("Auto-Save");
	else
		filename = gamestate().classification().label + "-" + _("Auto-Save") + snapshot()["turn_at"];

	set_filename(filename);
}

oos_savegame::oos_savegame(const config& snapshot_cfg)
	: ingame_savegame(*resources::state_of_game, *resources::screen, snapshot_cfg, preferences::save_compression_format())
{}

int oos_savegame::show_save_dialog(CVideo& video, const std::string& message, const gui::DIALOG_TYPE /*dialog_type*/)
{
	static bool ignore_all = false;
	int res = 0;

	std::string filename = this->filename();

	if (!ignore_all){
		gui2::tgame_save_oos dlg(ignore_all, filename, title(), message);
		dlg.show(video);
		res = dlg.get_retval();
	}

	check_filename(filename, video);
	set_filename(filename);

	return res;
}

ingame_savegame::ingame_savegame(game_state &gamestate,
					game_display& gui, const config& snapshot_cfg, const compression::format compress_saves)
	: savegame(gamestate, compress_saves, _("Save Game")),
	gui_(gui)
{
	snapshot().merge_with(snapshot_cfg);
}

void ingame_savegame::create_filename()
{
	std::stringstream stream;

	const std::string ellipsed_name = font::make_text_ellipsis(gamestate().classification().label,
			font::SIZE_NORMAL, 200);
	stream << ellipsed_name << " " << _("Turn") << " " << snapshot()["turn_at"];
	set_filename(stream.str());
}

void ingame_savegame::before_save()
{
	savegame::before_save();
	gamestate().write_snapshot(snapshot(), &gui_);
}

void ingame_savegame::write_game(config_writer &out) {
	log_scope("write_game");

	savegame::write_game(out);
	out.write_child("snapshot",snapshot());
	out.write_child("replay_start", gamestate().replay_start());
	out.write_child("carryover_sides", gamestate().carryover_sides);
	out.write_child("carryover_sides_start", gamestate().carryover_sides_start);
	out.write_child("replay", gamestate().replay_data);
}

}
<|MERGE_RESOLUTION|>--- conflicted
+++ resolved
@@ -182,16 +182,10 @@
 	void write_save_index() {
 		log_scope("write_save_index()");
 		try {
-<<<<<<< HEAD
 			filesystem::scoped_ostream stream = filesystem::ostream_file(filesystem::get_save_index_file());
-			if (preferences::compress_saves()) {
-			  write_gz(*stream, data());
-=======
-			scoped_ostream stream = ostream_file(get_save_index_file());
 			if (preferences::save_compression_format() != compression::NONE) {
 				// TODO: maybe allow writing this using bz2 too?
 				write_gz(*stream, data());
->>>>>>> a29ba939
 			} else {
 				write(*stream, data());
 			}
