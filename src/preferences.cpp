/* $Id$ */
/*
   Copyright (C) 2003 by David White <davidnwhite@optusnet.com.au>
   Part of the Battle for Wesnoth Project http://wesnoth.whitevine.net

   This program is free software; you can redistribute it and/or modify
   it under the terms of the GNU General Public License.
   This program is distributed in the hope that it will be useful,
   but WITHOUT ANY WARRANTY.

   See the COPYING file for more details.
*/

#include "cursor.hpp"
#include "events.hpp"
#include "filesystem.hpp"
#include "font.hpp"
#include "hotkeys.hpp"
#include "language.hpp"
#include "log.hpp"
#include "preferences.hpp"
#include "show_dialog.hpp"
#include "sound.hpp"
#include "util.hpp"
#include "widgets/button.hpp"
#include "widgets/slider.hpp"
#include "widgets/menu.hpp"
#include "config.h"

#include <cstdlib>
#include <iostream>
#include <sstream>
#include <iterator>

namespace {

config prefs;

display* disp = NULL;

bool muted_ = false;
bool colour_cursors = false;

bool message_private_on = true;

bool haloes = true;

std::set<std::string> encountered_units_set;
std::set<std::string> encountered_terrains_set;

}

namespace preferences {

manager::manager()
{
	prefs.read(read_file(get_prefs_file()));
	set_music_volume(music_volume());
	set_sound_volume(sound_volume());

	set_colour_cursors(prefs["colour_cursors"] == "yes");
	set_show_haloes(prefs["show_haloes"] != "no");

	std::vector<std::string> v;
	v = config::split(prefs["encountered_units"]);
	std::copy(v.begin(), v.end(),
			  std::inserter(encountered_units_set, encountered_units_set.begin()));
	v = config::split(prefs["encountered_terrains"]);
	std::copy(v.begin(), v.end(),
			  std::inserter(encountered_terrains_set, encountered_terrains_set.begin()));
}

manager::~manager()
{
	
	std::vector<std::string> v;
	std::copy(encountered_units_set.begin(), encountered_units_set.end(), std::back_inserter(v));
	prefs["encountered_units"] = config::join(v);
	v.clear();
	std::copy(encountered_terrains_set.begin(), encountered_terrains_set.end(),
			  std::back_inserter(v));
	prefs["encountered_terrains"] = config::join(v);
	encountered_units_set.clear();
	encountered_terrains_set.clear();
	try {
		write_file(get_prefs_file(),prefs.write());
	} catch(io_exception&) {
		std::cerr << "error writing to preferences file '" << get_prefs_file() << "'\n";
	}
}

display_manager::display_manager(display* d)
{
	disp = d;

	hotkey::add_hotkeys(prefs,true);

	set_grid(grid());
	set_turbo(turbo());
	set_fullscreen(fullscreen());
	set_gamma(gamma());
}

display_manager::~display_manager()
{
	disp = NULL;
}

namespace {
	bool is_fullscreen = false;
}

bool fullscreen()
{
	static bool first_time = true;
	if(first_time) {
		const string_map::const_iterator fullscreen =
	                                   prefs.values.find("fullscreen");
		is_fullscreen = fullscreen == prefs.values.end() || fullscreen->second == "true";
	}

	return is_fullscreen;
}

void set_fullscreen(bool ison)
{
	is_fullscreen = ison;
	prefs["fullscreen"] = (ison ? "true" : "false");

	if(disp != NULL) {
		const std::pair<int,int>& res = resolution();
		CVideo& video = disp->video();
		if(video.isFullScreen() != ison) {
			const int flags = ison ? FULL_SCREEN : 0;
			const int bpp = video.modePossible(res.first,res.second,16,flags);
			if(bpp > 0) {
				video.setMode(res.first,res.second,bpp,flags);
				disp->redraw_everything();
			} else if(video.modePossible(1024,768,16,flags)) {
				set_resolution(std::pair<int,int>(1024,768));
			} else {
				gui::show_dialog(*disp,NULL,"",_("The video mode could not be changed. Your window manager must be set to 16 bits per pixel to run the game in windowed mode. Your display must support 1024x768x16 to run the game full screen."),
				                 gui::MESSAGE);
			}
		}
	}
}

std::pair<int,int> resolution()
{
	const std::string postfix = fullscreen() ? "resolution" : "windowsize";
	const string_map::const_iterator x = prefs.values.find('x' + postfix);
	const string_map::const_iterator y = prefs.values.find('y' + postfix);
	if(x != prefs.values.end() && y != prefs.values.end() &&
	   x->second.empty() == false && y->second.empty() == false) {
		std::pair<int,int> res (maximum(atoi(x->second.c_str()),800),
		                        maximum(atoi(y->second.c_str()),600));

		//make sure resolutions are always divisible by 4
		res.first &= ~3;
		res.second &= ~3;
		return res;
	} else {
		return std::pair<int,int>(1024,768);
	}
}

void set_resolution(const std::pair<int,int>& resolution)
{
	std::pair<int,int> res = resolution;

	//make sure resolutions are always divisible by 4
	res.first &= ~3;
	res.second &= ~3;

	bool write_resolution = true;

	if(disp != NULL) {
		CVideo& video = disp->video();
		const int flags = fullscreen() ? FULL_SCREEN : 0;
		const int bpp = video.modePossible(res.first,res.second,16,flags);
		if(bpp != 0) {
			video.setMode(res.first,res.second,bpp,flags);
			disp->redraw_everything();

		} else {
			write_resolution = false;
			gui::show_dialog(*disp,NULL,"",_("The video mode could not be changed. Your window manager must be set to 16 bits per pixel to run the game in windowed mode. Your display must support 1024x768x16 to run the game full screen."),gui::MESSAGE);
		}
	}

	if(write_resolution) {
	const std::string postfix = fullscreen() ? "resolution" : "windowsize";
		prefs['x' + postfix] = lexical_cast<std::string>(res.first);
		prefs['y' + postfix] = lexical_cast<std::string>(res.second);
	}
}

bool turbo()
{
	if(non_interactive())
		return true;

	const string_map::const_iterator turbo = prefs.values.find("turbo");
	return turbo != prefs.values.end() && turbo->second == "true";
}

void set_turbo(bool ison)
{
	prefs["turbo"] = (ison ? "true" : "false");

	if(disp != NULL) {
		disp->set_turbo(ison);
	}
}

const std::string& locale()
{
	return prefs["locale"];
}

void set_locale(const std::string& s)
{
	prefs["locale"] = s;
}

int music_volume()
{
	static const int default_value = 100;
	const string_map::const_iterator volume = prefs.values.find("music_volume");
	if(volume != prefs.values.end() && volume->second.empty() == false)
		return atoi(volume->second.c_str());
	else
		return default_value;
}

void set_music_volume(int vol)
{
	std::stringstream stream;
	stream << vol;
	prefs["music_volume"] = stream.str();

	sound::set_music_volume(vol / 100.0);
}

int sound_volume()
{
	static const int default_value = 100;
	const string_map::const_iterator volume = prefs.values.find("sound_volume");
	if(volume != prefs.values.end() && volume->second.empty() == false)
		return atoi(volume->second.c_str());
	else
		return default_value;
}

void set_sound_volume(int vol)
{
	std::stringstream stream;
	stream << vol;
	prefs["sound_volume"] = stream.str();

	sound::set_sound_volume(vol / 100.0);
}

void mute(bool muted)
{
	sound::set_music_volume(muted ? 0 : music_volume());
	sound::set_sound_volume(muted ? 0 : sound_volume());
	muted_ = muted;
}

bool adjust_gamma()
{
	return prefs["adjust_gamma"] == "yes";
}

void set_adjust_gamma(bool val)
{
	//if we are turning gamma adjustment off, then set it to '1.0'
	if(val == false && adjust_gamma()) {
		CVideo& video = disp->video();
		video.setGamma(1.0);
	}

	prefs["adjust_gamma"] = val ? "yes" : "no";
}

int gamma()
{
	static const int default_value = 100;
	const string_map::const_iterator gamma = prefs.values.find("gamma");
	if(adjust_gamma() && gamma != prefs.values.end() && gamma->second.empty() == false)
		return atoi(gamma->second.c_str());
	else
		return default_value;
}

void set_gamma(int gamma)
{
	std::stringstream stream;
	stream << gamma;
	prefs["gamma"] = stream.str();

	if(adjust_gamma()) {
		CVideo& video = disp->video();
		video.setGamma((float)gamma / 100);
	}
}

bool is_muted()
{
	return muted_;
}

bool grid()
{
	const string_map::const_iterator turbo = prefs.values.find("grid");
	return turbo != prefs.values.end() && turbo->second == "true";
}

void set_grid(bool ison)
{
	prefs["grid"] = (ison ? "true" : "false");

	if(disp != NULL) {
		disp->set_grid(ison);
	}
}

const std::string& official_network_host()
{
	static const std::string host = WESNOTH_DEFAULT_SERVER;
	return host;
}

const std::string& network_host()
{
	std::string& res = prefs["host"];
	if(res.empty())
		res = WESNOTH_DEFAULT_SERVER;

	return res;
}

void set_network_host(const std::string& host)
{
	prefs["host"] = host;
}

const std::string& login()
{
	std::string& res = prefs["login"];
	if(res.empty()) {
		char* const login = getenv("USER");
		if(login != NULL) {
			res = login;
		}

		if(res.empty()) {
			res = _("player");
		}
	}

	return res;
}

void set_login(const std::string& username)
{
	prefs["login"] = username;
}

namespace {
	double scroll = 0.2;
}

int scroll_speed()
{
	static const int default_value = 50;
	int value = 0;
	const string_map::const_iterator i = prefs.values.find("scroll");
	if(i != prefs.values.end() && i->second.empty() == false) {
		value = atoi(i->second.c_str());
	}

	if(value < 1 || value > 100) {
		value = default_value;
	}

	scroll = value/100.0;

	return value;
}

void set_scroll_speed(int new_speed)
{
	std::stringstream stream;
	stream << new_speed;
	prefs["scroll"] = stream.str();
	scroll = new_speed / 100.0;
}

bool turn_bell()
{
	return prefs["turn_bell"] == "yes";
}

void set_turn_bell(bool ison)
{
	prefs["turn_bell"] = (ison ? "yes" : "no");
}

bool message_bell()
{
	return prefs["message_bell"] != "no";
}

void set_message_bell(bool ison)
{
	prefs["message_bell"] = (ison ? "yes" : "no");
}

bool turn_dialog()
{
	return prefs["turn_dialog"] == "yes";
}

void set_turn_dialog(bool ison)
{
	prefs["turn_dialog"] = (ison ? "yes" : "no");
}

bool show_combat()
{
	return prefs["show_combat"] != "no";
}

bool show_ai_moves()
{	
	return prefs["show_ai_moves"] != "no";
}

void set_show_ai_moves(bool value)
{
	prefs["show_ai_moves"] = value ? "yes" : "no";
}

void set_show_side_colours(bool value)
{
	prefs["show_side_colours"] = value ? "yes" : "no";
}

bool show_side_colours()
{
	return prefs["show_side_colours"] == "yes";
}

void set_ask_delete_saves(bool value)
{
	prefs["ask_delete"] = value ? "yes" : "no";
}

bool ask_delete_saves()
{
	return prefs["ask_delete"] != "no";
}

std::string client_type()
{
	if(prefs["client_type"] == "ai")
		return "ai";
	else
		return "human";
}

const std::string& theme()
{
	if(non_interactive()) {
		static const std::string null_theme = "null";
		return null_theme;
	}

	std::string& res = prefs["theme"];
	if(res.empty()) {
		res = "Default";
	}

	return res;
}

void set_theme(const std::string& theme)
{
	if(theme != "null") {
		prefs["theme"] = theme;
	}
}

bool use_colour_cursors()
{
	return colour_cursors;
}

void set_colour_cursors(bool value)
{
	prefs["colour_cursors"] = value ? "yes" : "no";
	colour_cursors = value;

	cursor::use_colour(value);
}

bool show_floating_labels()
{
	return prefs["floating_labels"] != "no";
}

void set_show_floating_labels(bool value)
{
	prefs["floating_labels"] = value ? "yes" : "no";
}

bool message_private()
{
	return message_private_on;
}

void set_message_private(bool value)
{
	message_private_on = value;
}

bool show_tip_of_day()
{
	return prefs["tip_of_day"] != "no";
}

void set_show_tip_of_day(bool value)
{
	prefs["tip_of_day"] = value ? "yes" : "no";
}

bool show_haloes()
{
	return haloes;
}

void set_show_haloes(bool value)
{
	haloes = value;
	prefs["show_haloes"] = value ? "yes" : "no";
}

std::set<std::string> &encountered_units() {
	return encountered_units_set;
}

std::set<std::string> &encountered_terrains() {
	return encountered_terrains_set;
}

CACHE_SAVES_METHOD cache_saves()
{
	if(prefs["cache_saves"] == "always") {
		return CACHE_SAVES_ALWAYS;
	} else if(prefs["cache_saves"] == "never") {
		return CACHE_SAVES_NEVER;
	} else {
		return CACHE_SAVES_ASK;
	}
}

void set_cache_saves(CACHE_SAVES_METHOD method)
{
	switch(method) {
	case CACHE_SAVES_ALWAYS:
		prefs["cache_saves"] = "always";
		break;
	case CACHE_SAVES_NEVER:
		prefs["cache_saves"] = "never";
		break;
	case CACHE_SAVES_ASK:
		prefs["cache_saves"] = "ask";
		break;
	}
}

namespace {

const SDL_Rect empty_rect = {0,0,0,0};
const SDL_Rect preferences_dialog_area = {-400,-400,400,400};

class preferences_dialog : public gui::preview_pane
{
public:
	preferences_dialog(display& disp);

	struct video_mode_change_exception
	{
		enum TYPE { CHANGE_RESOLUTION, MAKE_FULLSCREEN, MAKE_WINDOWED };

		video_mode_change_exception(TYPE type) : type(type)
		{}

		TYPE type;
	};

private:

	void draw();
	void process();
	bool left_side() const { return false; }
	void set_selection(int index);

	gui::slider music_slider_, sound_slider_, scroll_slider_, gamma_slider_;
	gui::button fullscreen_button_, turbo_button_, show_ai_moves_button_,
	            show_grid_button_, show_floating_labels_button_, turn_dialog_button_,
				turn_bell_button_, show_team_colours_button_, show_colour_cursors_button_,
				show_haloing_button_, video_mode_button_, hotkeys_button_, gamma_button_;
	std::string music_label_, sound_label_, scroll_label_, gamma_label_;
	size_t slider_label_width_;

	enum TAB { GENERAL_TAB, DISPLAY_TAB, SOUND_TAB };
	TAB tab_;
};

preferences_dialog::preferences_dialog(display& disp) : gui::preview_pane(disp),
music_slider_(disp,empty_rect), sound_slider_(disp,empty_rect),
scroll_slider_(disp,empty_rect), gamma_slider_(disp,empty_rect),
fullscreen_button_(disp,_("Full Screen"),gui::button::TYPE_CHECK),
turbo_button_(disp,_("Accelerated Speed"),gui::button::TYPE_CHECK),
show_ai_moves_button_(disp,_("Skip AI Moves"),gui::button::TYPE_CHECK),
show_grid_button_(disp,_("Show Grid"),gui::button::TYPE_CHECK),
show_floating_labels_button_(disp,_("Show Floating Labels"),gui::button::TYPE_CHECK),
turn_dialog_button_(disp,_("Turn Dialog"),gui::button::TYPE_CHECK),
turn_bell_button_(disp,_("Turn Bell"),gui::button::TYPE_CHECK),
show_team_colours_button_(disp,_("Show Team Colors"),gui::button::TYPE_CHECK),
show_colour_cursors_button_(disp,_("Show Color Cursors"),gui::button::TYPE_CHECK),
show_haloing_button_(disp,_("Show Haloing Effects"),gui::button::TYPE_CHECK),
video_mode_button_(disp,_("Video Mode")),
hotkeys_button_(disp,_("Hotkeys")),
gamma_button_(disp,_("Adjust Gamma"),gui::button::TYPE_CHECK),
music_label_(_("Music Volume:")), sound_label_(_("SFX Volume:")),
scroll_label_(_("Scroll Speed:")), gamma_label_(_("Gamma:")),
slider_label_width_(0), tab_(GENERAL_TAB)
{
	set_location(preferences_dialog_area);

	slider_label_width_ = maximum<size_t>(font::text_area(music_label_,14).w,
	                      maximum<size_t>(font::text_area(sound_label_,14).w,
						  maximum<size_t>(font::text_area(scroll_label_,14).w,font::text_area(gamma_label_,14).w)));

	sound_slider_.set_min(1);
	sound_slider_.set_max(100);
	sound_slider_.set_value(sound_volume());
	sound_slider_.set_help_string(_("Change the sound effects volume"));

	music_slider_.set_min(1);
	music_slider_.set_max(100);
	music_slider_.set_value(music_volume());
	music_slider_.set_help_string(_("Change the music volume"));

	scroll_slider_.set_min(1);
	scroll_slider_.set_max(100);
	scroll_slider_.set_value(scroll_speed());
	scroll_slider_.set_help_string(_("Change the speed of scrolling around the map"));

	gamma_button_.set_check(adjust_gamma());
	gamma_button_.set_help_string(_("Change the brightness of the display"));

	gamma_slider_.set_min(50);
	gamma_slider_.set_max(200);
	gamma_slider_.set_value(gamma());
	gamma_slider_.set_help_string(_("Change the brightness of the display"));

	fullscreen_button_.set_check(fullscreen());
	fullscreen_button_.set_help_string(_("Choose whether the game should run full screen or in a window"));

	turbo_button_.set_check(turbo());
	turbo_button_.set_help_string(_("Make units move and fight faster"));

	show_ai_moves_button_.set_check(!show_ai_moves());
	show_ai_moves_button_.set_help_string(_("Do not animate AI units moving"));

	show_grid_button_.set_check(grid());
	show_grid_button_.set_help_string(_("Overlay a grid onto the map"));

	show_floating_labels_button_.set_check(show_floating_labels());
	show_floating_labels_button_.set_help_string(_("Show text above a unit when it is hit to display damage inflicted"));

	video_mode_button_.set_help_string(_("Change the resolution the game runs at"));

	turn_dialog_button_.set_check(turn_dialog());
	turn_dialog_button_.set_help_string(_("Display a dialog at the beginning of your turn"));

	turn_bell_button_.set_check(turn_bell());
	turn_bell_button_.set_help_string(_("Play a bell sound at the beginning of your turn"));

	show_team_colours_button_.set_check(show_side_colours());
	show_team_colours_button_.set_help_string(_("Show a colored circle around the base of each unit to show which side it is on"));

	show_colour_cursors_button_.set_check(use_colour_cursors());
	show_colour_cursors_button_.set_help_string(_("Use colored mouse cursors (may be slower)"));

	show_haloing_button_.set_check(show_haloes());
	show_haloing_button_.set_help_string(_("Use graphical special effects (may be slower)"));

	hotkeys_button_.set_help_string(_("View and configure keyboard shortcuts"));
}

void preferences_dialog::process()
{
	if(turbo_button_.pressed()) {
		set_turbo(turbo_button_.checked());
	}

	if(show_ai_moves_button_.pressed()) {
		set_show_ai_moves(!show_ai_moves_button_.checked());
	}

	if(show_grid_button_.pressed()) {
		set_grid(show_grid_button_.checked());
	}

	if(show_floating_labels_button_.pressed()) {
		set_show_floating_labels(show_floating_labels_button_.checked());
	}

	if(video_mode_button_.pressed()) {
		throw video_mode_change_exception(video_mode_change_exception::CHANGE_RESOLUTION);
	}

	if(fullscreen_button_.pressed()) {
		throw video_mode_change_exception(fullscreen_button_.checked() ? video_mode_change_exception::MAKE_FULLSCREEN
		                                                               : video_mode_change_exception::MAKE_WINDOWED);
	}

	if(turn_bell_button_.pressed()) {
		set_turn_bell(turn_bell_button_.checked());
	}

	if(turn_dialog_button_.pressed()) {
		set_turn_dialog(turn_dialog_button_.checked());
	}

	if(show_team_colours_button_.pressed()) {
		set_show_side_colours(show_team_colours_button_.checked());
	}

	if(hotkeys_button_.pressed()) {
		show_hotkeys_dialog(disp());
	}

	if(show_colour_cursors_button_.pressed()) {
		set_colour_cursors(show_colour_cursors_button_.checked());
	}

	if(show_haloing_button_.pressed()) {
		set_show_haloes(show_haloing_button_.checked());
	}

	if(gamma_button_.pressed()) {
		set_adjust_gamma(gamma_button_.checked());
		set_selection(int(tab_));
	}

	set_sound_volume(sound_slider_.value());
	set_music_volume(music_slider_.value());
	set_scroll_speed(scroll_slider_.value());
	set_gamma(gamma_slider_.value());
}

void preferences_dialog::draw()
{
	if(!dirty()) {
		return;
	}

	bg_restore();

	music_slider_.set_dirty();
	sound_slider_.set_dirty();
	scroll_slider_.set_dirty();
	gamma_slider_.set_dirty();
	fullscreen_button_.set_dirty();
	turbo_button_.set_dirty();
	show_ai_moves_button_.set_dirty();
	show_grid_button_.set_dirty();
	show_floating_labels_button_.set_dirty();
	turn_dialog_button_.set_dirty();
	turn_bell_button_.set_dirty();
	show_team_colours_button_.set_dirty();
	show_colour_cursors_button_.set_dirty();
	show_haloing_button_.set_dirty();
	video_mode_button_.set_dirty();
	hotkeys_button_.set_dirty();
	gamma_button_.set_dirty();

	const int border = 10;

	int ypos = location().y;
	if(tab_ == GENERAL_TAB) {
		font::draw_text(&disp(),location(),14,font::NORMAL_COLOUR,scroll_label_,location().x,ypos);
		const SDL_Rect scroll_rect = {location().x + slider_label_width_,ypos,location().w - slider_label_width_ - border,scroll_slider_.location().h};
		scroll_slider_.set_location(scroll_rect);

		ypos += 50;
		turbo_button_.set_location(location().x,ypos);

		ypos += 50;
		show_ai_moves_button_.set_location(location().x,ypos);

		ypos += 50;
		turn_dialog_button_.set_location(location().x,ypos);

		ypos += 50;
		turn_bell_button_.set_location(location().x,ypos);

		ypos += 50;
		show_team_colours_button_.set_location(location().x,ypos);

		ypos += 50;
		show_grid_button_.set_location(location().x,ypos);

		ypos += 50;
		hotkeys_button_.set_location(location().x,ypos);

	} else if(tab_ == DISPLAY_TAB) {
		gamma_button_.set_location(location().x,ypos);

		ypos += 50;

		if(adjust_gamma()) {
			font::draw_text(&disp(),location(),14,font::NORMAL_COLOUR,gamma_label_,location().x,ypos);
		}

		const SDL_Rect gamma_rect = {location().x + slider_label_width_,ypos,location().w - slider_label_width_ - border,gamma_slider_.location().h};
		gamma_slider_.set_location(gamma_rect);

		ypos += 50;
		show_floating_labels_button_.set_location(location().x,ypos);

		ypos += 50;
		show_colour_cursors_button_.set_location(location().x,ypos);

		ypos += 50;
		show_haloing_button_.set_location(location().x,ypos);

		ypos += 50;
		fullscreen_button_.set_location(location().x,ypos);

		ypos += 50;
		video_mode_button_.set_location(location().x,ypos);

	} else if(tab_ == SOUND_TAB) {
		font::draw_text(&disp(),location(),14,font::NORMAL_COLOUR,music_label_,location().x,ypos);
		const SDL_Rect music_rect = {location().x + slider_label_width_,ypos,location().w - slider_label_width_ - border,music_slider_.location().h};
		music_slider_.set_location(music_rect);

		ypos += 50;

		font::draw_text(&disp(),location(),14,font::NORMAL_COLOUR,sound_label_,location().x,ypos);
		const SDL_Rect sound_rect = {location().x + slider_label_width_,ypos,location().w - slider_label_width_ - border,sound_slider_.location().h};
		sound_slider_.set_location(sound_rect);
	}

	set_dirty(false);
}

void preferences_dialog::set_selection(int index)
{
	tab_ = TAB(index);
	set_dirty();

	scroll_slider_.hide(tab_ != GENERAL_TAB);
	gamma_slider_.hide(tab_ != DISPLAY_TAB || !adjust_gamma());
	music_slider_.hide(tab_ != SOUND_TAB);
	sound_slider_.hide(tab_ != SOUND_TAB);
	turbo_button_.hide(tab_ != GENERAL_TAB);
	show_ai_moves_button_.hide(tab_ != GENERAL_TAB);
	turn_dialog_button_.hide(tab_ != GENERAL_TAB);
	turn_bell_button_.hide(tab_ != GENERAL_TAB);
	hotkeys_button_.hide(tab_ != GENERAL_TAB);
	show_team_colours_button_.hide(tab_ != GENERAL_TAB);
	show_grid_button_.hide(tab_ != GENERAL_TAB);

	gamma_button_.hide(tab_ != DISPLAY_TAB);
	show_floating_labels_button_.hide(tab_ != DISPLAY_TAB);
	show_colour_cursors_button_.hide(tab_ != DISPLAY_TAB);
	show_haloing_button_.hide(tab_ != DISPLAY_TAB);
	fullscreen_button_.hide(tab_ != DISPLAY_TAB);
	video_mode_button_.hide(tab_ != DISPLAY_TAB);
}                                          

}

void show_preferences_dialog(display& disp)
{
	std::vector<std::string> items;

	items.push_back(std::string("&icons/icon-general.png,") + _("General"));
	items.push_back(std::string("&icons/icon-display.png,") + _("Display"));
	items.push_back(std::string("&icons/icon-music.png,") + _("Sound"));
	
	for(;;) {
		try {
			const events::event_context dialog_events_context;

			preferences_dialog dialog(disp);
			std::vector<gui::preview_pane*> panes;
			panes.push_back(&dialog);

			gui::show_dialog(disp,NULL,_("Preferences"),"",gui::CLOSE_ONLY,&items,&panes);
			return;
		} catch(preferences_dialog::video_mode_change_exception& e) {
			switch(e.type) {
			case preferences_dialog::video_mode_change_exception::CHANGE_RESOLUTION:
				show_video_mode_dialog(disp);
				break;
			case preferences_dialog::video_mode_change_exception::MAKE_FULLSCREEN:
				set_fullscreen(true);
				break;
			case preferences_dialog::video_mode_change_exception::MAKE_WINDOWED:
				set_fullscreen(false);
				break;
			}

			if(items[1].empty() || items[1][0] != '*') {
				items[1] = "*" + items[1];
			}
		}
	}
}

bool compare_resolutions(const std::pair<int,int>& lhs, const std::pair<int,int>& rhs)
{
	return lhs.first*lhs.second < rhs.first*rhs.second;
}

bool show_video_mode_dialog(display& disp)
{
	const events::resize_lock prevent_resizing;
	const events::event_context dialog_events_context;

	CVideo& video = disp.video();

	SDL_PixelFormat format = *video.getSurface()->format;
	format.BitsPerPixel = video.getBpp();

	const SDL_Rect* const * const modes = SDL_ListModes(&format,FULL_SCREEN);

	//the SDL documentation says that a return value of -1 if no dimension
	//is available.
	if(modes == reinterpret_cast<SDL_Rect**>(-1) || modes == NULL) {
		if(modes != NULL)
			std::cerr << "Can support any video mode\n";
		else
			std::cerr << "No modes supported\n";
		gui::show_dialog(disp,NULL,"",_("There are no alternative video modes available"));
		return false;
	}

	std::vector<std::pair<int,int> > resolutions;

	bool added_current = false;
	for(int i = 0; modes[i] != NULL; ++i) {
		if(modes[i]->w >= 800 && modes[i]->h >= 600) {
			resolutions.push_back(std::pair<int,int>(modes[i]->w,modes[i]->h));
		}
	}
<<<<<<< HEAD

	const std::pair<int,int> current_res(video.getSurface()->w,video.getSurface()->h);
	resolutions.push_back(current_res);

	std::sort(resolutions.begin(),resolutions.end(),compare_resolutions);
	resolutions.erase(std::unique(resolutions.begin(),resolutions.end()),resolutions.end());

=======

	const std::pair<int,int> current_res(video.getSurface()->w,video.getSurface()->h);
	resolutions.push_back(current_res);

	std::sort(resolutions.begin(),resolutions.end(),compare_resolutions);
	resolutions.erase(std::unique(resolutions.begin(),resolutions.end()),resolutions.end());

>>>>>>> f86744af
	std::vector<std::string> options;
	for(std::vector<std::pair<int,int> >::const_iterator j = resolutions.begin(); j != resolutions.end(); ++j) {
		std::ostringstream option;
		if(*j == current_res) {
			option << char(gui::menu::DEFAULT_ITEM);
		}

		option << j->first << "x" << j->second;
		options.push_back(option.str());
	}

	const int result = gui::show_dialog(disp,NULL,"",
<<<<<<< HEAD
	                                    string_table["choose_resolution"],
=======
	                                    _("Choose Resolution"),
>>>>>>> f86744af
	                                    gui::OK_CANCEL,&options);
	if(size_t(result) < resolutions.size() && resolutions[result] != current_res) {
		set_resolution(resolutions[result]);
		return true;
	} else {
		return false;
	}
}

void show_hotkeys_dialog (display & disp, config *save_config)
{
	log_scope ("show_hotkeys_dialog");

	const events::event_context dialog_events_context;

	const int centerx = disp.x()/2;
	const int centery = disp.y()/2;
	const int xpos = centerx  - 300;
	const int ypos = centery  - 250;
	const int width = 600;
	const int height = 500;

	gui::button close_button (disp, _("Close Window"));
	std::vector<gui::button*> buttons;
	buttons.push_back(&close_button);

	surface_restorer restorer;	
	gui::draw_dialog(xpos,ypos,width,height,disp,_("Hotkey Settings"),NULL,&buttons,&restorer);
	
	SDL_Rect clip_rect = { 0, 0, disp.x (), disp.y () };
	SDL_Rect text_size = font::draw_text(NULL, clip_rect, 16,
			           font::NORMAL_COLOUR,_("Press desired HotKey"),
						0, 0);

	std::vector<std::string> menu_items;

	std::vector<hotkey::hotkey_item> hotkeys = hotkey::get_hotkeys();
	for(std::vector<hotkey::hotkey_item>::iterator i = hotkeys.begin(); i != hotkeys.end(); ++i) {
		std::stringstream str,name;
		name<< hotkey::command_to_description(i->action);
		str << name.str();
		str << ",  :  ,";
		str << hotkey::get_hotkey_name(*i); 
		menu_items.push_back (str.str ());
	}

	gui::menu menu_ (disp, menu_items, false, height);
	menu_.set_width(400);	
	menu_.set_loc (xpos + 20, ypos);
	
	gui::button change_button (disp, _("Change Hotkey"));
	change_button.set_location(xpos + width - change_button.width () -30,ypos + 80);

	gui::button save_button (disp, _("Save Hotkeys"));
	save_button.set_location(xpos + width - save_button.width () - 30,ypos + 130);

	bool redraw_all = true;

	for(;;) {

		int mousex, mousey;
		const int mouse_flags = SDL_GetMouseState (&mousex, &mousey);
		const bool left_button = mouse_flags & SDL_BUTTON_LMASK;

		if(redraw_all) {
			menu_.redraw();
			close_button.draw ();
			change_button.draw();
			save_button.draw();
						
			redraw_all = false;
		};

		if(close_button.process (mousex, mousey, left_button)) {
			break;
		}

		if(change_button.process (mousex, mousey, left_button)) {
			// Lets change this hotkey......
			SDL_Rect dlgr = {centerx-text_size.w/2-30,
								centery-text_size.h/2 - 16,
									text_size.w+60,
									text_size.h+32};
			surface_restorer restorer(&disp.video(),dlgr);										
		 	gui::draw_dialog_frame (centerx-text_size.w/2 - 20, 
									centery-text_size.h/2 - 6,
									text_size.w+40,
									text_size.h+12,disp);
			font::draw_text (&disp, clip_rect, 18,font::NORMAL_COLOUR,
				 _("Press desired HotKey"),centerx-text_size.w/2-10,
				 centery-text_size.h/2-3);
			disp.update_display();
			SDL_Event event;
			event.type = 0;
			int key=0; //just to avoid warning
			int mod=0;
			bool used = false;
			while (event.type!=SDL_KEYDOWN) SDL_PollEvent(&event);
			do {
				if (event.type==SDL_KEYDOWN)
				{
				 	key=event.key.keysym.sym;
				 	mod=event.key.keysym.mod;
				};			
				SDL_PollEvent(&event);
				disp.video().flip();
				SDL_Delay(10);
			} while (event.type!=SDL_KEYUP);
			restorer.restore();
			disp.update_display();
			for (std::vector < hotkey::hotkey_item >::iterator i =
	     		hotkeys.begin (); i != hotkeys.end (); i++)
			{ 
				if((i->keycode == key) 
					&& (i->alt == ((mod&KMOD_ALT) != 0))
					&& (i->ctrl == ((mod&KMOD_CTRL) != 0))
					&& (i->shift == ((mod&KMOD_SHIFT) != 0))
					&& (i->command == ((mod&KMOD_LMETA) != 0))) {
					used = true;
				}
			}
			if(used) {
				gui::show_dialog(disp,NULL,"",_("This HotKey is already in use."),gui::MESSAGE);
			} else {
				hotkeys[menu_.selection()].alt =  ((mod&KMOD_ALT) != 0);
				hotkeys[menu_.selection()].ctrl = ((mod&KMOD_CTRL) != 0);
				hotkeys[menu_.selection()].shift = ((mod&KMOD_SHIFT) != 0);
				hotkeys[menu_.selection()].command = ((mod&KMOD_LMETA) != 0);
				hotkeys[menu_.selection()].keycode = key;
				hotkey::change_hotkey(hotkeys[menu_.selection()]);
				menu_.change_item(menu_.selection(),2,
							hotkey::get_hotkey_name(hotkeys[menu_.selection()]));
			};
			redraw_all = true;
		}
		if (save_button.process (mousex, mousey, left_button))
		{
			if (save_config == NULL) {
				hotkey::save_hotkeys(prefs);
			}
			else {
				hotkey::save_hotkeys(*save_config);
			}
			redraw_all = true;
		}

		menu_.process (mousex, mousey, left_button, false,
			       false, false, false);

		events::pump();
		events::raise_process_event();
		events::raise_draw_event();
		
		disp.update_display();

		SDL_Delay(10);
	}
}

bool green_confirm()
{
	std::string confirmation = prefs["confirm_end_turn"];

	if (confirmation == "green" || confirmation == "yes")
		return true;
	return false;
}

bool yellow_confirm()
{
	return prefs["confirm_end_turn"] == "yellow";
}

bool confirm_no_moves()
{
	//This is very non-intrusive so it is on by default
	const std::string confirmation = prefs["confirm_end_turn"];
	return confirmation == "no_moves" || confirmation.empty();
}

}<|MERGE_RESOLUTION|>--- conflicted
+++ resolved
@@ -965,7 +965,6 @@
 			resolutions.push_back(std::pair<int,int>(modes[i]->w,modes[i]->h));
 		}
 	}
-<<<<<<< HEAD
 
 	const std::pair<int,int> current_res(video.getSurface()->w,video.getSurface()->h);
 	resolutions.push_back(current_res);
@@ -973,15 +972,6 @@
 	std::sort(resolutions.begin(),resolutions.end(),compare_resolutions);
 	resolutions.erase(std::unique(resolutions.begin(),resolutions.end()),resolutions.end());
 
-=======
-
-	const std::pair<int,int> current_res(video.getSurface()->w,video.getSurface()->h);
-	resolutions.push_back(current_res);
-
-	std::sort(resolutions.begin(),resolutions.end(),compare_resolutions);
-	resolutions.erase(std::unique(resolutions.begin(),resolutions.end()),resolutions.end());
-
->>>>>>> f86744af
 	std::vector<std::string> options;
 	for(std::vector<std::pair<int,int> >::const_iterator j = resolutions.begin(); j != resolutions.end(); ++j) {
 		std::ostringstream option;
@@ -994,11 +984,7 @@
 	}
 
 	const int result = gui::show_dialog(disp,NULL,"",
-<<<<<<< HEAD
-	                                    string_table["choose_resolution"],
-=======
 	                                    _("Choose Resolution"),
->>>>>>> f86744af
 	                                    gui::OK_CANCEL,&options);
 	if(size_t(result) < resolutions.size() && resolutions[result] != current_res) {
 		set_resolution(resolutions[result]);
