--- conflicted
+++ resolved
@@ -96,9 +96,7 @@
     floating_label.cpp
     font.cpp
     format_time_summary.cpp
-<<<<<<< HEAD
     fpscounter.cpp
-=======
     game_end_exceptions.cpp
     generators/cave_map_generator.cpp
     generators/default_map_generator_job.cpp
@@ -106,7 +104,6 @@
     generators/lua_map_generator.cpp
     generators/map_create.cpp
     generators/map_generator.cpp
->>>>>>> 23abf97f
     generic_event.cpp
     hotkey/command_executor.cpp
     hotkey/hotkey_command.cpp
