/* $Id$ */
/*
   Copyright (C) 2003 by David White <davidnwhite@verizon.net>
   Part of the Battle for Wesnoth Project http://www.wesnoth.org/

   This program is free software; you can redistribute it and/or modify
   it under the terms of the GNU General Public License.
   This program is distributed in the hope that it will be useful,
   but WITHOUT ANY WARRANTY.

   See the COPYING file for more details.
*/
#ifndef UNIT_TYPES_H_INCLUDED
#define UNIT_TYPES_H_INCLUDED

#include "unit_animation.hpp"
#include "config.hpp"
#include "color_range.hpp"
#include "map.hpp"
#include "race.hpp"
#include "util.hpp"

#include <string>
#include <vector>


class unit_type;
class unit;
struct game_data;
class gamestatus;
class team;
typedef std::map<gamemap::location,unit> unit_map;
class weapon_special_list
{
	public:
		
		bool empty() const;
		
		int highest(const std::string& key, int def=0) const;
		int lowest(const std::string& key, int def=100) const;
		
		config::child_list cfgs;
	private:
		
};
//the 'attack type' is the type of attack, how many times it strikes,
//and how much damage it does.
class attack_type
{
public:
	enum RANGE { SHORT_RANGE, LONG_RANGE };

	attack_type(const config& cfg, const std::string& id, const std::string& image_fighting);
	const t_string& name() const;
	const std::string& id() const;
	const std::string& type() const;
	const std::string& icon() const;
	RANGE range_type() const;
	const std::string& range() const;
	int damage() const;
	int num_attacks() const;
	double attack_weight() const;
	double defense_weight() const;
	
	bool get_special_bool(const std::string& special,bool force=false) const;
	weapon_special_list get_specials(const std::string& special) const;
	std::vector<std::string> special_tooltips(bool force=false) const;
	std::string weapon_specials(bool force=false) const;
	void set_specials_context(const gamemap::location& aloc,const gamemap::location& dloc,
                              const game_data* gamedata, unit_map* unitmap, 
							  const gamemap* map, const gamestatus* game_status, 
							  const std::vector<team>* teams,bool attacker,attack_type* other_attack);
	void set_specials_context(const gamemap::location& loc,const unit& un);
	//this function returns a random animation out of the possible
	//animations for this attack. It will not return the same attack
	//each time.
<<<<<<< HEAD
	bool matches_filter(const config& cfg) const;
	bool apply_modification(const config& cfg,std::string* description);
=======
	bool matches_filter(const config& cfg,int set_,bool self=false) const;
	bool apply_modification(const config& cfg,std::string* description,int set_);
	
	int movement_used() const;
	
	const config& get_cfg() const;
	gamemap::location aloc_,dloc_;
	bool attacker_;
	const game_data* gamedata_;
	mutable unit_map* unitmap_; 
	const gamemap* map_;
	const gamestatus* game_status_;
	const std::vector<team>* teams_;
	mutable attack_type* other_attack_;
	/*
	 * cfg: a weapon special WML structure
	 */
	bool special_active(const config& cfg,bool self) const;
	bool special_affects_opponent(const config& cfg) const;
	bool special_affects_self(const config& cfg) const;
	
>>>>>>> 8000b0e9
	struct attack_animation
	{
		typedef enum { HIT, MISS, HIT_OR_MISS } hit_type;

		explicit attack_animation(const config& cfg);
		explicit attack_animation(const std::string &image,const hit_type for_hit= HIT_OR_MISS):animation(image,-200,100),hits(for_hit) {};
		int matches(bool hit,gamemap::location::DIRECTION dir=gamemap::location::NDIRECTIONS) const;

		std::vector<gamemap::location::DIRECTION> directions;
		unit_animation animation;
		unit_animation missile_animation;
		hit_type hits;

	};
<<<<<<< HEAD
=======
	config cfg_;
>>>>>>> 8000b0e9
	const attack_animation& animation(bool hit,gamemap::location::DIRECTION dir=gamemap::location::NDIRECTIONS) const;
private:
	std::vector<attack_animation> animation_;
	t_string description_;
	std::string id_;
	std::string type_;
	std::string icon_;
	RANGE range_type_;
	std::string range_;
	int damage_;
	int num_attacks_;
	double attack_weight_;
	double defense_weight_;

};

class unit_movement_type;

//the 'unit movement type' is the basic size of the unit - flying, small land,
//large land, etc etc.
class unit_movement_type
{
public:
	//this class assumes that the passed in reference will remain valid
	//for at least as long as the class instance
	unit_movement_type(const config& cfg, const unit_movement_type* parent=NULL);

	const t_string& name() const;
	int movement_cost(const gamemap& map, gamemap::TERRAIN terrain, int recurse_count=0) const;
	int defense_modifier(const gamemap& map, gamemap::TERRAIN terrain, int recurse_count=0) const;
	int damage_against(const attack_type& attack) const;
	int resistance_against(const attack_type& attack) const;

	string_map damage_table() const;

	void set_parent(const unit_movement_type* parent);

	bool is_flying() const;
	const std::map<gamemap::TERRAIN,int>& movement_costs() const;
	const std::map<gamemap::TERRAIN,int>& defense_mods() const;
	
	const config& get_cfg() const;
	const unit_movement_type* get_parent() const;
private:
	const config cfg_;

	mutable std::map<gamemap::TERRAIN,int> moveCosts_;
	mutable std::map<gamemap::TERRAIN,int> defenseMods_;

	const unit_movement_type* parent_;
};

typedef std::map<std::string,unit_movement_type> movement_type_map;

class ability_filter
{
public:
	ability_filter();
	bool matches_filter(const std::string& terrain, int lawful_bonus) const;
	void add_filters(const config* cfg);
	void add_terrain_filter(const std::string& terrains);
	void add_tod_filter(const std::string& times);
	void unfilter();
private:
	std::vector<std::string> terrain_filter_chaotic;
	std::vector<std::string> terrain_filter_neutral;
	std::vector<std::string> terrain_filter_lawful;
};

class unit_type
{
public:
	friend class unit;
	unit_type(const config& cfg, const movement_type_map& movement_types,
	          const race_map& races, const std::vector<config*>& traits);
	unit_type(const unit_type& o);

	~unit_type();

    // adds an additional advancement path to a unit type
    // this is used to implement the [advancefrom] tag
    void add_advancement(const unit_type &advance_to,int experience);


	const unit_type& get_gender_unit_type(unit_race::GENDER gender) const;
	const unit_type& get_variation(const std::string& name) const;
    //info on the type of unit that the unit reanimates as
    const std::string& undead_variation() const;

	int num_traits() const;

	std::string generate_description() const;

	//the name of the unit in the current language setting
	const t_string& language_name() const;

	const std::string& id() const;
	//Disabling this one for consistency with other similar structures,
	//where name() is always the user-visible, translated, name.
	//language_name should eventually be renamed name()
	// const std::string& name() const;
	const std::string& image() const;
	const std::string& image_ellipse() const;
	const std::string& image_halo() const;
	const std::string& image_profile() const;
	const std::string& image_fighting(attack_type::RANGE range) const;
	const std::string& image_leading() const;
	const std::string& image_healing() const;
	const std::string& image_halo_healing() const;
	const std::string& unit_description() const;
	const std::string& get_hit_sound() const;
	const std::string& die_sound() const;

    const std::vector<Uint32>& flag_rgb() const;

	int hitpoints() const;
	std::vector<attack_type> attacks() const;
	const unit_movement_type& movement_type() const;

	int experience_needed() const;
	std::vector<std::string> advances_to() const;
	const config::child_list& modification_advancements() const;
	const std::string& usage() const;

	struct experience_accelerator {
		experience_accelerator(int modifier);
		~experience_accelerator();
	private:
		int old_value_;
	};

	int level() const;
	int movement() const;
	int cost() const;

	enum ALIGNMENT { LAWFUL, NEUTRAL, CHAOTIC };

	ALIGNMENT alignment() const;
	static const char* alignment_description(ALIGNMENT align);
	static const char* alignment_id(ALIGNMENT align);

	fixed_t alpha() const;

	const std::vector<std::string>& abilities() const;
	const std::vector<std::string>& ability_tooltips() const;

<<<<<<< HEAD
	int heals() const;
	bool cures() const;
	bool regenerates() const;
	int regenerate_amount() const;
	bool is_leader() const;
	int leadership(int led_level) const;
	int illuminates() const;
	bool is_skirmisher() const;
	bool teleports() const;
	bool steadfast() const;
	int steadfast_bonus() const;
	bool steadfast_ispercent() const;
	int steadfast_max() const;
=======
>>>>>>> 8000b0e9
	bool not_living() const;
	bool can_advance() const;

	bool has_zoc() const;

	bool has_ability(const std::string& ability) const;

	const std::vector<config*>& possible_traits() const;

	const std::vector<unit_race::GENDER>& genders() const;

	const std::string& race() const;

	const defensive_animation& defend_animation(bool hits, std::string range) const;
	const unit_animation& teleport_animation() const;
	const unit_animation* extra_animation(std::string flag) const;
	const death_animation& die_animation(const attack_type* attack) const;
	const movement_animation& move_animation(const std::string terrain,gamemap::location::DIRECTION) const;

<<<<<<< HEAD
	const ability_filter regenerates_filter() const;
	const ability_filter leadership_filter() const;
	const ability_filter illuminates_filter() const;
	const ability_filter skirmisher_filter() const;
	const ability_filter teleports_filter() const;
	const ability_filter steadfast_filter() const;
	const ability_filter hides_filter() const;

=======
>>>>>>> 8000b0e9
private:
	void operator=(const unit_type& o);

	unit_type* gender_types_[2];

	typedef std::map<std::string,unit_type*> variations_map;
	variations_map variations_;

	config cfg_;

	const unit_race* race_;

	fixed_t alpha_;

	std::vector<std::string> abilities_;
	std::vector<std::string> ability_tooltips_;

	mutable std::string id_;

<<<<<<< HEAD
	int heals_;
	bool cures_;

	ability_filter regenerates_filter_;
	bool regenerates_;
	int regeneration_;

	ability_filter leadership_filter_;
	bool leadership_;
	int leadership_percent_;

	ability_filter illuminates_filter_;
	int illuminates_;

	ability_filter skirmisher_filter_;
	bool skirmish_;

	ability_filter teleports_filter_;
	bool teleport_;

	ability_filter steadfast_filter_;
	bool steadfast_;
	int steadfast_bonus_;
	int steadfast_max_;
	bool steadfast_percent_;

	ability_filter hides_filter_;
	bool hides_;
=======
>>>>>>> 8000b0e9
	bool zoc_;

    std::vector<std::string> advances_to_;
    int experience_needed_;
	

	ALIGNMENT alignment_;

	unit_movement_type movementType_;

	std::vector<config*> possibleTraits_;

	std::vector<unit_race::GENDER> genders_;

	std::vector<defensive_animation> defensive_animations_;

	std::vector<unit_animation> teleport_animations_;

	std::multimap<std::string,unit_animation> extra_animations_;

	std::vector<death_animation> death_animations_;

	std::vector<movement_animation> movement_animations_;

    std::vector<Uint32> flag_rgb_;
};

struct game_data
{
	game_data();
	game_data(const config& cfg);
	void set_config(const config& cfg);
	void clear();

	movement_type_map movement_types;
	typedef std::map<std::string,unit_type> unit_type_map;
	unit_type_map unit_types;
	race_map races;
};

#endif<|MERGE_RESOLUTION|>--- conflicted
+++ resolved
@@ -74,10 +74,6 @@
 	//this function returns a random animation out of the possible
 	//animations for this attack. It will not return the same attack
 	//each time.
-<<<<<<< HEAD
-	bool matches_filter(const config& cfg) const;
-	bool apply_modification(const config& cfg,std::string* description);
-=======
 	bool matches_filter(const config& cfg,int set_,bool self=false) const;
 	bool apply_modification(const config& cfg,std::string* description,int set_);
 	
@@ -99,7 +95,6 @@
 	bool special_affects_opponent(const config& cfg) const;
 	bool special_affects_self(const config& cfg) const;
 	
->>>>>>> 8000b0e9
 	struct attack_animation
 	{
 		typedef enum { HIT, MISS, HIT_OR_MISS } hit_type;
@@ -114,10 +109,7 @@
 		hit_type hits;
 
 	};
-<<<<<<< HEAD
-=======
 	config cfg_;
->>>>>>> 8000b0e9
 	const attack_animation& animation(bool hit,gamemap::location::DIRECTION dir=gamemap::location::NDIRECTIONS) const;
 private:
 	std::vector<attack_animation> animation_;
@@ -264,22 +256,6 @@
 	const std::vector<std::string>& abilities() const;
 	const std::vector<std::string>& ability_tooltips() const;
 
-<<<<<<< HEAD
-	int heals() const;
-	bool cures() const;
-	bool regenerates() const;
-	int regenerate_amount() const;
-	bool is_leader() const;
-	int leadership(int led_level) const;
-	int illuminates() const;
-	bool is_skirmisher() const;
-	bool teleports() const;
-	bool steadfast() const;
-	int steadfast_bonus() const;
-	bool steadfast_ispercent() const;
-	int steadfast_max() const;
-=======
->>>>>>> 8000b0e9
 	bool not_living() const;
 	bool can_advance() const;
 
@@ -299,17 +275,6 @@
 	const death_animation& die_animation(const attack_type* attack) const;
 	const movement_animation& move_animation(const std::string terrain,gamemap::location::DIRECTION) const;
 
-<<<<<<< HEAD
-	const ability_filter regenerates_filter() const;
-	const ability_filter leadership_filter() const;
-	const ability_filter illuminates_filter() const;
-	const ability_filter skirmisher_filter() const;
-	const ability_filter teleports_filter() const;
-	const ability_filter steadfast_filter() const;
-	const ability_filter hides_filter() const;
-
-=======
->>>>>>> 8000b0e9
 private:
 	void operator=(const unit_type& o);
 
@@ -329,37 +294,6 @@
 
 	mutable std::string id_;
 
-<<<<<<< HEAD
-	int heals_;
-	bool cures_;
-
-	ability_filter regenerates_filter_;
-	bool regenerates_;
-	int regeneration_;
-
-	ability_filter leadership_filter_;
-	bool leadership_;
-	int leadership_percent_;
-
-	ability_filter illuminates_filter_;
-	int illuminates_;
-
-	ability_filter skirmisher_filter_;
-	bool skirmish_;
-
-	ability_filter teleports_filter_;
-	bool teleport_;
-
-	ability_filter steadfast_filter_;
-	bool steadfast_;
-	int steadfast_bonus_;
-	int steadfast_max_;
-	bool steadfast_percent_;
-
-	ability_filter hides_filter_;
-	bool hides_;
-=======
->>>>>>> 8000b0e9
 	bool zoc_;
 
     std::vector<std::string> advances_to_;
