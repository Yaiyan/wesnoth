/* $Id$ */
/*
   Copyright (C) 2003 by David White <davidnwhite@verizon.net>
   Part of the Battle for Wesnoth Project http://www.wesnoth.org/

   This program is free software; you can redistribute it and/or modify
   it under the terms of the GNU General Public License.
   This program is distributed in the hope that it will be useful,
   but WITHOUT ANY WARRANTY.

   See the COPYING file for more details.
*/

#ifndef ACTIONS_H_INCLUDED
#define ACTIONS_H_INCLUDED

class display;
class gamestatus;
class replay;

#include "global.hpp"

#include "map.hpp"
#include "unit.hpp"

#include <deque>
typedef std::map<gamemap::location,unit> units_map;

//this file defines various functions which implement different in-game
//events and commands.
bool can_recruit_on(const gamemap& map, const gamemap::location& leader, const gamemap::location loc);

//recruit_unit: function which recruits a unit into the game. A
//copy of u will be created and inserted as the new recruited unit.
//If need_castle is true, then the new unit must be on the same castle
//as the leader of the team is on the keep of.
//
//If preferred_location is in a valid location, it will be used, otherwise
//a valid location will be arbitrarily chosen. If disp is not NULL, the
//new unit will be faded in.
//
//If the unit cannot be recruited, then a human-readable message
//describing why not will be returned. On success, the return string is empty
std::string recruit_unit(const gamemap& map, int team, unit_map& units,
		unit u, gamemap::location& recruit_location,
		display *disp=NULL, bool need_castle=true, bool full_movement=false);

//a structure which defines all the statistics for a potential
//battle that could take place.
struct battle_stats
{
	int attacker_hp, defender_hp;
	int chance_to_hit_attacker, chance_to_hit_defender;
	int damage_attacker_takes, damage_defender_takes;
	int amount_attacker_drains, amount_defender_drains;
	int ndefends, nattacks;
	int attack_with, defend_with;
	bool attacker_plague, defender_plague;
        std::string attacker_plague_type, defender_plague_type;
	bool attacker_slows, defender_slows;
	int rounds;
	bool defender_strikes_first;
	bool attacker_poisons, defender_poisons;
	bool attacker_stones, defender_stones;
};

struct battle_stats_strings
{
	std::string attack_name, defend_name;
	std::string attack_type, defend_type;
	std::string attack_special, defend_special;
	std::string range;
	std::string attack_icon, defend_icon;
	std::vector<std::string> attack_calculations, defend_calculations;
};

//evaluate_battle_stats: a function which, if given an attacker
//and defender, and the number of a weapon to use, will report
//the statistics if that battle were to take place.
//
//attacker_terrain_override allows a different terrain to the
//one currently stood on by the attacker to be used in calculating
//the statistics. This is useful if one wants to look at the
//statistics if an attacker were to attack from one of several
//different locations.
//
//if include_strings is false, then none of the strings in
//battle_stats will be populated, and the function will run
//substantially faster.
battle_stats evaluate_battle_stats(const gamemap& map,
                                   std::vector<team>& teams,
                                   const gamemap::location& attacker,
                                   const gamemap::location& defender,
                                   int attack_with,
                                   units_map& units,
                                   const gamestatus& state,
                                   const game_data& gamedata,
                                   gamemap::TERRAIN attacker_terrain_override = 0,
                                   battle_stats_strings *strings = NULL);

//attack: executes an attack.
void attack(display& gui, const gamemap& map,
            std::vector<team>& teams,
            gamemap::location attacker,
            gamemap::location defender,
            int attack_with,
            units_map& units,
            const gamestatus& state,
            const game_data& info,
			bool update_display = true);

//given the location of a village, will return the 0-based index of the team
//that currently owns it, and -1 if it is unowned.
int village_owner(const gamemap::location& loc, const std::vector<team>& teams);

//makes it so the village at the given location is owned by the given
//0-based team number. Returns true if getting the village triggered a mutating event
bool get_village(const gamemap::location& loc, std::vector<team>& teams,
               size_t team_num, const unit_map& units);
bool get_village(const gamemap::location& loc, std::vector<team>& teams,
               size_t team_num, const unit_map& units, int *time_bonus);


//given the 1-based side, will find the leader of that side,
//and return an iterator to the leader
unit_map::iterator find_leader(unit_map& units, int side);

unit_map::const_iterator find_leader(const unit_map& units, int side);

//calculates healing for all units for the given side. Should be called
//at the beginning of a side's turn.
void calculate_healing(display& disp, const gamestatus& status, const gamemap& map,
<<<<<<< HEAD
                       std::map<gamemap::location,unit>& units, unsigned int side,
=======
                       units_map& units, unsigned int side,
>>>>>>> 8000b0e9
					   const std::vector<team>& teams, bool update_display);

// Resets resting for all units on this side: should be called after calculate_healing().
// FIXME: Try moving this to unit::new_turn, then move it above calculate_healing().
void reset_resting(std::map<gamemap::location,unit>& units, unsigned int side);

//function which, given the location of a unit that is advancing, and the
//name of the unit it is advancing to, will return the advanced version of
//this unit. (with traits and items retained).
unit get_advanced_unit(const game_data& info,
                  units_map& units,
                  const gamemap::location& loc, const std::string& advance_to);

//function which will advance the unit at loc to 'advance_to'.
//note that 'loc' is not a reference, because if it were a reference, we couldn't
//safely pass in a reference to the item in the map that we're going to delete,
//since deletion would invalidate the reference.
void advance_unit(const game_data& info,
                  units_map& units,
                  gamemap::location loc, const std::string& advance_to);

//function which tests if the unit at loc is currently affected
//by leadership. (i.e. has a higher-level 'leadership' unit next to it).
//if it does, then the location of the leader unit will be returned, otherwise
//gamemap::location::null_location will be returned
//if 'bonus' is not NULL, the % bonus will be stored in it
gamemap::location under_leadership(const units_map& units,
                                   const gamemap::location& loc, int* bonus=NULL);

//checks to see if a side has won, and will throw an end_level_exception
//if one has. Will also remove control of villages from sides  with dead leaders
void check_victory(units_map& units,
                   std::vector<team>& teams);

//gets the time of day at a certain tile. Certain tiles may have a time of
//day that differs from 'the' time of day, if a unit that illuminates is
//in that tile or adjacent.
const time_of_day&  timeofday_at(const gamestatus& status,
                              const units_map& units,
                              const gamemap::location& loc,
			      const gamemap& map);

//returns the amount that a unit's damage should be multiplied by due to
//the current time of day.
int combat_modifier(const gamestatus& status,
			const units_map& units,
			const gamemap::location& loc,
			unit_type::ALIGNMENT alignment,
			const gamemap& map);

//structure which records information to be able to undo a movement
struct undo_action {
	undo_action(unit u,const std::vector<gamemap::location>& rt,int sm,int timebonus=0,int orig=-1)
		: route(rt), starting_moves(sm), original_village_owner(orig), recall_pos(-1), affected_unit(u), countdown_time_bonus(timebonus) {}
	undo_action(unit u,const gamemap::location& loc, int pos)
		: recall_loc(loc), recall_pos(pos), affected_unit(u) {}
	std::vector<gamemap::location> route;
	int starting_moves;
	int original_village_owner;
	gamemap::location recall_loc;
	int recall_pos;
	unit affected_unit;
	int countdown_time_bonus;
	bool is_recall() const { return recall_pos >= 0; }
};

typedef std::deque<undo_action> undo_list;

//function which moves a unit along the sequence of locations given by
//steps. If the unit cannot make it completely along the path this turn,
//a goto order will be set. If move_recorder is not NULL, the move will
//be recorded in it. If undos is not NULL, undo information will be added.
size_t move_unit(display* disp, const game_data& gamedata,
				const gamestatus& status, const gamemap& map,
				unit_map& units, std::vector<team>& teams,
				std::vector<gamemap::location> steps,
				replay* move_recorder, undo_list* undos,
				gamemap::location *next_unit = NULL,
				bool continue_move = false, bool should_clear_shroud=true);

//function which recalculates the fog
void recalculate_fog(const gamemap& map, const gamestatus& status,
		      const game_data& gamedata,
		      unit_map& units, std::vector<team>& teams, int team);

//function which will clear shroud away for the given 0-based team based on
//current unit positions. Returns true if some shroud is actually cleared away.
bool clear_shroud(display& disp, const gamestatus& status,
		const gamemap& map, const game_data& gamedata,
		unit_map& units, std::vector<team>& teams, int team);

//function to apply pending shroud changes in the undo stack.
//it needs tons of parameters because it calls clear_shroud(...) (see above)
void apply_shroud_changes(undo_list& undos, display* disp, const gamestatus& status, const gamemap& map,
	const game_data& gamedata, unit_map& units, std::vector<team>& teams, int team);

//will return true iff the unit at 'loc' has any possible moves it can do
//(including attacking etc).
bool unit_can_move(const gamemap::location& loc, const unit_map& units,
                   const gamemap& map, const std::vector<team>& teams);


namespace victory_conditions {
	void set_victory_when_enemies_defeated(bool on);
	bool victory_when_enemies_defeated();
}

//Function to check if an attack will satisfy the requirements for backstab
//given the location from which the attack will occur, the defending unit
//location, the list of units on the map and the list of teams.
//The defender and opposite units should be in place already. The
//attacking unit doesn't need to be, but if it isn't, an external check should
//be made to make sure the opposite unit isn't also the attacker.
bool backstab_check(const gamemap::location& attacker_loc,
	const gamemap::location& defender_loc,
	units_map& units, std::vector<team>& teams);

#endif<|MERGE_RESOLUTION|>--- conflicted
+++ resolved
@@ -130,11 +130,7 @@
 //calculates healing for all units for the given side. Should be called
 //at the beginning of a side's turn.
 void calculate_healing(display& disp, const gamestatus& status, const gamemap& map,
-<<<<<<< HEAD
-                       std::map<gamemap::location,unit>& units, unsigned int side,
-=======
                        units_map& units, unsigned int side,
->>>>>>> 8000b0e9
 					   const std::vector<team>& teams, bool update_display);
 
 // Resets resting for all units on this side: should be called after calculate_healing().
